--- conflicted
+++ resolved
@@ -260,15 +260,9 @@
 (defun magit-key-mode-exec-at-point ()
   "Run action/args/option at point."
   (interactive)
-<<<<<<< HEAD
   (let ((key (or (get-text-property (point) 'key-group-executor)
                  (error "Nothing at point to do."))))
     (call-interactively (lookup-key (current-local-map) key))))
-=======
-  (let* ((key (or (get-text-property (point) 'key-group-executor)
-                  (error "Nothing at point to do.")))
-         (def (lookup-key (current-local-map) key)))
-    (call-interactively def)))
 
 (defun magit-key-mode-build-exec-point-alist ()
   (save-excursion
@@ -280,7 +274,6 @@
           (setq exec (get-text-property (point) 'key-group-executor))
           (when exec (push (cons exec (point)) exec-alist)))
         (forward-char)))))
->>>>>>> 92fdb630
 
 (defun magit-key-mode-jump-to-next-exec ()
   "Jump to the next action/args/option point."
