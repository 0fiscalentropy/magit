;;; magit -- control git from Emacs.

;; Copyright (C) 2008  Marius Vollmer
;;
;; Magit is free software; you can redistribute it and/or modify it
;; under the terms of the GNU General Public License as published by
;; the Free Software Foundation; either version 3, or (at your option)
;; any later version.
;;
;; Magit is distributed in the hope that it will be useful, but WITHOUT
;; ANY WARRANTY; without even the implied warranty of MERCHANTABILITY
;; or FITNESS FOR A PARTICULAR PURPOSE.  See the GNU General Public
;; License for more details.
;;
;; You should have received a copy of the GNU General Public License
;; along with GNU Emacs; see the file COPYING.  If not, write to
;; the Free Software Foundation, Inc., 59 Temple Place - Suite 330,
;; Boston, MA 02111-1307, USA.

;;; Introduction

;; Invoking the magit-status function will show a buffer with the
;; current status of the current git repository and its checkout.
;; That buffer offers key bindings for manipulating the status in
;; simple ways.
;;
;; The status buffer mainly shows the difference between the working
;; tree and the index, and the difference between the index and the
;; current HEAD.  You can add individual hunks from the working tree
;; to the index, and you can commit the index.

;;; TODO

;; - Diffing between branches
;; - Polish history browsing.  Scroll when leaning on RET, etc.
;; - Indicate active command in modeline.  Show progress in message area?
;; - Detect and handle renames and copies.

;;; Utilities

(defun magit-shell (cmd &rest args)
  (let ((str (shell-command-to-string (apply 'format cmd args))))
    (if (string= str "")
	nil
      (if (equal (elt str (- (length str) 1)) ?\n)
	  (substring str 0 (- (length str) 1))
	str))))

(defun magit-shell-lines (cmd &rest args)
  (let ((str (shell-command-to-string (apply 'format cmd args))))
    (if (string= str "")
	nil
      (let ((lines (nreverse (split-string str "\n"))))
	(if (string= (car lines) "")
	    (setq lines (cdr lines)))
	(nreverse lines)))))

(defun magit-file-lines (file)
  (if (file-exists-p file)
      (magit-shell-lines "cat '%s'" file)
    nil))

(defun magit-concat-with-delim (delim seqs)
  (cond ((null seqs)
	 nil)
	((null (cdr seqs))
	 (car seqs))
	(t
	 (concat (car seqs) delim (magit-concat-with-delim delim (cdr seqs))))))

(defun magit-get (&rest keys)
  (magit-shell "git-config %s" (magit-concat-with-delim "." keys)))

(defun magit-set (val &rest keys)
  (if val
      (magit-shell "git-config %s %s" (magit-concat-with-delim "." keys) val)
    (magit-shell "git-config --unset %s" (magit-concat-with-delim "." keys))))

(defun magit-get-top-dir (cwd)
  (let* ((cwd (expand-file-name cwd))
	 (magit-dir (magit-shell "cd '%s' && git-rev-parse --git-dir 2>/dev/null"
			      cwd)))
    (if magit-dir
	(file-name-as-directory (or (file-name-directory magit-dir) cwd))
      nil)))

(defun magit-get-ref (ref)
  (magit-shell "git-symbolic-ref -q %s" ref))

(defun magit-get-current-branch ()
  (let* ((head (magit-get-ref "HEAD"))
	 (pos (and head (string-match "^refs/heads/" head))))
    (if pos
	(substring head 11)
      nil)))

(defun magit-read-top-dir (prefix)
  (let ((dir (magit-get-top-dir default-directory)))
    (if prefix
	(magit-get-top-dir (read-directory-name "Git repository: " dir))
      dir)))

(defun magit-name-rev (rev)
  (magit-shell "git name-rev --always --name-only %s" rev))

(defun magit-put-line-property (prop val)
  (put-text-property (line-beginning-position) (line-end-position)
		     prop val))

;;; Sections

(defun magit-insert-section (section title washer cmd &rest args)
  (let ((section-beg (point)))
    (if title
	(insert (propertize title 'face 'bold) "\n"))
    (let* ((beg (point))
	   (status (apply 'call-process cmd nil t nil args))
	   (end (point)))
      (insert "\n")
      (put-text-property section-beg (point) 'magit-section (list section))
      (if washer
	  (save-restriction
	    (narrow-to-region beg (point))
	    (funcall washer status)
	    (goto-char (point-max)))))))

(defun magit-section-head (section n)
  (if (<= (length section) n)
      (subseq section 0 n)
    (append section (make-list (- n (length section)) nil))))

(defun magit-section-prefix-p (prefix section)
  (and prefix 
       (<= (length prefix) (length section))
       (equal prefix (subseq section 0 (length prefix)))))

(defun magit-mark-subsection (beg end subsection level)
  (let* ((section (get-text-property beg 'magit-section))
	 (new (append (magit-section-head section level)
		      (list subsection))))
    (put-text-property beg end 'magit-section new)))

(defun magit-section-at-point ()
  (get-text-property (point) 'magit-section))

(defun magit-goto-section (section)
  (let ((goal-pos (point)))
    (goto-char (point-min))
    (while (not (eobp))
      (if (magit-section-prefix-p (get-text-property (point) 'magit-section)
				  section)
	  (setq goal-pos (point)))
      (goto-char (or (next-single-property-change (point)
						  'magit-section)
		     (point-max))))
    (goto-char goal-pos)))

;;; Running asynchronous commands

(defvar magit-process nil)

(defun magit-run (cmd &rest args)
  (or (not magit-process)
      (error "Git is already running."))
  (let ((dir default-directory)
	(buf (get-buffer-create "*magit-process*")))
    (save-excursion
      (set-buffer buf)
      (setq default-directory dir)
      (erase-buffer)
      (insert "$ " (magit-concat-with-delim " " (cons cmd args)) "\n")
      (setq magit-process (apply 'start-process "git" buf cmd args))
      (set-process-sentinel magit-process 'magit-process-sentinel))))

(defun magit-revert-files ()
  (let ((files (magit-shell-lines "git ls-files")))
    (dolist (file files)
      (let ((buffer (find-buffer-visiting file)))
	(when (and buffer
		   (not (verify-visited-file-modtime buffer))
		   (not (buffer-modified-p buffer)))
	  (with-current-buffer buffer
	    (ignore-errors
	      (revert-buffer t t t))))))))

(defun magit-process-sentinel (process event)
  (cond ((string= event "finished\n")
	 (message "Git finished.")
	 (setq magit-process nil))
	((string= event "killed\n")
	 (message "Git was killed.")
	 (setq magit-process nil))
	((string-match "exited abnormally" event)
	 (message "Git failed.")
	 (setq magit-process nil))
	(t
	 (message "Git is weird.")))
  (magit-revert-files)
  (magit-update-status (magit-find-status-buffer)))

(defun magit-display-process ()
  (interactive)
  (display-buffer "*magit-process*"))

;;; Mode

(defvar magit-mode-map nil)

(when (not magit-mode-map)
  (setq magit-mode-map (make-keymap))
  (suppress-keymap magit-mode-map)
  (define-key magit-mode-map (kbd "g") 'magit-status)
  (define-key magit-mode-map (kbd "A") 'magit-stage-all)
  (define-key magit-mode-map (kbd "a") 'magit-stage-thing-at-point)
  (define-key magit-mode-map (kbd "u") 'magit-unstage-thing-at-point)
  (define-key magit-mode-map (kbd "i") 'magit-ignore-thing-at-point)
  (define-key magit-mode-map (kbd "?") 'magit-describe-thing-at-point)
  (define-key magit-mode-map (kbd "x") 'magit-reset-soft)
  (define-key magit-mode-map (kbd "X") 'magit-reset-hard)
  (define-key magit-mode-map (kbd "RET") 'magit-visit-thing-at-point)
  (define-key magit-mode-map (kbd "b") 'magit-switch-branch)
  (define-key magit-mode-map (kbd "B") 'magit-create-branch)
  (define-key magit-mode-map (kbd "m") 'magit-manual-merge)
  (define-key magit-mode-map (kbd "M") 'magit-automatic-merge)
  (define-key magit-mode-map (kbd "U") 'magit-pull)
  (define-key magit-mode-map (kbd "P") 'magit-push)
  (define-key magit-mode-map (kbd "c") 'magit-log-edit)
  (define-key magit-mode-map (kbd "C") 'magit-add-log)
  (define-key magit-mode-map (kbd "l") 'magit-browse-log)
  (define-key magit-mode-map (kbd "L") 'magit-browse-branch-log)
  (define-key magit-mode-map (kbd "p") 'magit-display-process))

(defvar magit-mode-hook nil)

(put 'magit-mode 'mode-class 'special)

(defun magit-mode ()
;;; XXX - the formatting is all screwed up because of the \\[...]
;;;       constructs.
  "Review the status of a git repository and act on it.
\\<magit-mode-map>
The buffer shows your changes (in the form of 'diff hunks') on
their way into the local and remote repository.  Normally, you
collect a set of changes into the staging area that you want to
commit as a unit, and then you commit them.

Typing `\\[magit-stage-thing-at-point]' will move the diff hunk
that point is in into the staging area.  Typing
`\\[magit-unstage-thing-at-point]' will remove it from the staging
area.  When point is on a diff header for a file when you type
`\\[magit-stage-thing-at-point]' or
`\\[magit-unstage-thing-at-point]', all changes belonging to the
file will move together.  You can also type `\\[magit-stage-all]'
to stage all unstaged changes in one go.

To commit the staged changes, type `\\[magit-log-edit]'.  A
buffer will pop up where you can describe the changes.  Typing
`C-c C-c' in that buffer will peform the commit.  The content of
that buffer is preserved until you finally do commit it, so you
can go back and forth between your source files, the status
buffer, and the commit message buffer until you are ready to
commit.

The status buffer also lists untracked files; you should either
start tracking them by typing `\\[magit-stage-thing-at-point]' when
point is on one of them, or tell git to ignore them by typing
`\\[magit-ignore-thing-at-point]'.

If you make changes to your git status outside of Emacs, type
`\\[magit-status]' to refresh the status buffer.  You also need
to do this after saving one or more files.  For performance
reasons, the status buffer is not updated every time you save.
Instead, you should run `magit-status' whenever you want to look
at the status buffer.  Of course, you can bind `magit-status' to
a key to make this convenient.

If you want to remove or rename tracked files, use \"git rm\" or
\"git mv\" directly (and then refresh the status buffer to see
the changes).

Type `\\[magit-switch-branch]' to switch to another branch.  To
create a new branch, type `\\[magit-create-branch]'.

There are two commands for merging a branch into the current
branch.  Type `\\[magit-manual-merge]' to initiate a `manual'
merge: the changes resulting from the merge will not be
committed, even when there are no conflicts.  You can review them
and make modifications until you are ready to commit them.
Typing `\\[magit-automatic-merge]' will initiate a `automatic'
merge which will automatically commit the merged changes when
there are no conflicts.

While a merge is ongoing (i.e., until the merge commit has been
added to the repository), the status buffer shows the branches
that are being merged at the top.

You can `soft reset' your repository by typing
`\\[magit-reset-soft]'.  The current head will be set to the
commit that you specify, but your working tree and the staging
area are not changed.  Typing `\\[magit-reset-hard]' will do a
`hard reset': all of the current head, your working tree, and the
the index will be reverted to the commit that you specify.  Doing
a hard reset without actually changing the current head will thus
throw away all your uncommitted changes.  You can do this to
abort a merge, for example.

When you have a remote repository configured for the current
branch (such as when \"git clone\" has done this for you
automatically), it is shown at the top of the status buffer.  You
can type `\\[magit-pull]' to run \"git pull\" and
`\\[magit-push]' to run \"git push\".  Typing
`\\[magit-display-process]' will pop up a buffer with a
transcript of these commands.  There is also a section at the
bottom that gives a summary of the changes that you have not yet
pushed.

\\{magit-mode-map}"
  (kill-all-local-variables)
  (setq buffer-read-only t)
  (setq major-mode 'magit-mode
	mode-name "Magit")
  (use-local-map magit-mode-map)
  (run-mode-hooks 'magit-mode-hook))

;;; Status

(defun magit-wash-other-files (status)
  (goto-char (point-min))
  (let ((seq 0))
    (while (not (eobp))
      (let ((filename (buffer-substring (point) (line-end-position))))
	(magit-mark-subsection (line-beginning-position) 
			       (+ (line-end-position) 1)
			       seq 1)
	(magit-put-line-property 'face '(:foreground "red"))
	(magit-put-line-property 'magit-info (list 'other-file filename)))
      (setq seq (+ seq 1))
      (forward-line)
    (beginning-of-line))))

(defun magit-wash-diff-propertize-diff (head-seq head-beg head-end)
  (let ((head-end (or head-end (point))))
    (when head-beg
      (put-text-property head-beg head-end
			 'magit-info (list 'diff
					   head-beg (point)))
      (magit-mark-subsection head-beg head-end head-seq 1))))

(defun magit-wash-diff-propertize-hunk (head-seq hunk-seq
					head-beg head-end hunk-beg)
  (when hunk-beg
    (put-text-property hunk-beg (point)
		       'magit-info (list 'hunk
					head-beg head-end
					hunk-beg (point)))
    (magit-mark-subsection hunk-beg (point) head-seq 1)
    (magit-mark-subsection hunk-beg (point) hunk-seq 2)))

(defun magit-wash-diff (status)
  (goto-char (point-min))
  (let ((n-files 1)
	(head-seq 0)
	(head-beg nil)
	(head-end nil)
	(hunk-seq 0)
	(hunk-beg nil))
    (while (not (eobp))
      (let ((prefix (buffer-substring-no-properties
		     (point) (+ (point) n-files))))
	(cond ((looking-at "^diff")
	       (magit-wash-diff-propertize-diff head-seq head-beg head-end)
	       (magit-wash-diff-propertize-hunk head-seq hunk-seq
						head-beg head-end hunk-beg)
	       (setq head-seq (+ head-seq 1))
	       (setq head-beg (point))
	       (setq head-end nil)
	       (setq hunk-seq 0)
	       (setq hunk-beg nil))
	      ((looking-at "^@+")
	       (setq n-files (- (length (match-string 0)) 1))
	       (if (null head-end)
		   (setq head-end (point)))
	       (magit-wash-diff-propertize-hunk head-seq hunk-seq
						head-beg head-end hunk-beg)
	       (setq hunk-seq (+ hunk-seq 1))
	       (setq hunk-beg (point)))
	      ((string-match "\\+" prefix)
	       (magit-put-line-property 'face '(:foreground "blue1")))
	      ((string-match "-" prefix)
	       (magit-put-line-property 'face '(:foreground "red")))))
      (forward-line)
      (beginning-of-line))
    (magit-wash-diff-propertize-diff head-seq head-beg head-end)
    (magit-wash-diff-propertize-hunk head-seq hunk-seq
				     head-beg head-end hunk-beg)))

(defun magit-update-status (buf)
  (with-current-buffer buf
    (let ((old-line (line-number-at-pos))
	  (old-section (magit-section-at-point))
	  (inhibit-read-only t))
      (erase-buffer)
      (let* ((branch (magit-get-current-branch))
	     (remote (and branch (magit-get "branch" branch "remote"))))
	(if remote
	    (insert (format "Remote: %s %s\n"
			    remote (magit-get "remote" remote "url"))))
	(insert (format "Local:  %s %s\n"
			(propertize (or branch "(detached)") 'face 'bold)
			(abbreviate-file-name default-directory)))
	(insert
	 (format "Head:   %s\n"
		 (magit-shell
		  "git log --max-count=1 --abbrev-commit --pretty=oneline")))
	(let ((merge-heads (magit-file-lines ".git/MERGE_HEAD")))
	  (if merge-heads
	      (insert (format "Merging: %s\n"
			      (magit-concat-with-delim
			       ", "
			       (mapcar 'magit-name-rev merge-heads))))))
	(insert "\n")
	(magit-insert-section 'untracked
			      "Untracked files:" 'magit-wash-other-files
			     "git" "ls-files" "--others" "--exclude-standard")
	(magit-insert-section 'unstaged
			      "Unstaged changes:" 'magit-wash-diff
			      "git" "diff")
	(magit-insert-section 'staged
			      "Staged changes:" 'magit-wash-diff
			      "git" "diff" "--cached")
	(if remote
	    (magit-insert-section 'unpushed
				  "Unpushed changes:" 'nil
				  "git" "diff" "--stat"
				  (format "%s/%s..HEAD" remote branch))))
      (goto-line old-line)
      (magit-goto-section old-section))))

(defun magit-find-status-buffer (&optional dir)
  (let ((topdir (magit-get-top-dir (or dir default-directory))))
    (dolist (buf (buffer-list))
      (if (save-excursion
	    (set-buffer buf)
	    (and (equal default-directory topdir)
		 (eq major-mode 'magit-mode)))
	  (return buf)))))

(defun magit-status (dir)
  (interactive (list (magit-read-top-dir current-prefix-arg)))
  (save-some-buffers)
  (let* ((topdir (magit-get-top-dir dir))
	 (buf (or (magit-find-status-buffer topdir)
		  (create-file-buffer (file-name-nondirectory
				       (directory-file-name topdir))))))
    (switch-to-buffer buf)
    (setq default-directory topdir)
    (magit-mode)
    (magit-update-status buf)))

;;; Staging

(defun magit-write-diff-patch (info file)
  (write-region (elt info 1) (elt info 2) file))

(defun magit-write-hunk-patch (info file)
  (write-region (elt info 1) (elt info 2) file)
  (write-region (elt info 3) (elt info 4) file t))

(defun magit-hunk-is-conflict-p (info)
  (save-excursion
    (goto-char (elt info 1))
    (looking-at-p "^diff --cc")))

(defun magit-diff-conflict-file (info)
  (save-excursion
    (goto-char (elt info 1))
    (if (looking-at "^diff --cc +\\(.*\\)$")
	(match-string 1)
      nil)))

(defun magit-diff-info-file (info)
  (save-excursion
    (goto-char (elt info 1))
    (cond ((looking-at "^diff --git a/\\(.*\\) b/\\(.*\\)$")
	   (match-string 2))
	  ((looking-at "^diff --cc +\\(.*\\)$")
	   (match-string 1))
	  (t
	   nil))))

(defun magit-diff-info-position (info)
  (save-excursion
    (cond ((eq (car info) 'hunk)
	   (goto-char (elt info 3))
	   (if (looking-at "@@+ .* \\+\\([0-9]+\\),[0-9]+ @@+")
	       (parse-integer (match-string 1))
	     nil))
	  (t nil))))

(defun magit-hunk-target-line (info)
  ;; XXX - deal with combined diffs
  (save-excursion
    (beginning-of-line)
    (let ((line (line-number-at-pos)))
      (if (looking-at "-")
	  (error "Can't visit removed lines."))
      (goto-char (elt info 3))
      (if (not (looking-at "@@+ .* \\+\\([0-9]+\\),[0-9]+ @@+"))
	  (error "Hunk header not found."))
      (let ((target (parse-integer (match-string 1))))
	(forward-line)
	(while (< (line-number-at-pos) line)
	  (if (not (looking-at "-"))
	      (setq target (+ target 1)))
	  (forward-line))
	target))))

(defun magit-stage-thing-at-point ()
<<<<<<< HEAD
  "Add the hunk under point to the staging area."
=======
  "Add the hunk under point to the index."
>>>>>>> ba206d18
  (interactive)
  (let ((info (get-char-property (point) 'magit-info)))
    (if info
	(case (car info)
	  ((other-file)
	   (magit-run "git" "add" (cadr info)))
	  ((hunk)
	   (if (magit-hunk-is-conflict-p info)
	       (error
"Can't stage individual resolution hunks.  Please stage the whole file."))
	   (magit-write-hunk-patch info ".git/magit-tmp")
	   (magit-run "git" "apply" "--cached" ".git/magit-tmp"))
	  ((diff)
	   (magit-run "git" "add" (magit-diff-info-file info)))))))

(defun magit-unstage-thing-at-point ()
  "Remove the hunk under point from the staging area."
  (interactive)
  (let ((info (get-char-property (point) 'magit-info)))
    (if info
	(case (car info)
	  ((hunk)
	   (magit-write-hunk-patch info ".git/magit-tmp")
	   (magit-run "git" "apply" "--cached" "--reverse" ".git/magit-tmp"))
	  ((diff)
	   (magit-run "git" "reset" "HEAD" (magit-diff-info-file info)))))))

(defun magit-stage-all ()
  (interactive)
  (magit-run "git-add" "-u" "."))

;;; Branches

(defun magit-list-branches ()
  (magit-shell-lines "git branch -a | cut -c3-"))

(defun magit-read-other-branch (prompt)
  (completing-read prompt (delete (magit-get-current-branch)
				  (magit-list-branches))
		   nil t))

(defun magit-switch-branch (branch)
  (interactive (list (magit-read-other-branch "Switch to branch: ")))
  (if (and branch (not (string= branch "")))
      (magit-run "git" "checkout" branch)))
  
(defun magit-read-create-branch-args ()
  (let* ((branches (magit-list-branches))
	 (cur-branch (magit-get-current-branch))
	 (branch (read-string "Create branch: "))
	 (parent (completing-read "Parent: " branches nil t cur-branch)))
    (list branch parent)))

(defun magit-create-branch (branch parent)
  (interactive (magit-read-create-branch-args))
  (if (and branch (not (string= branch ""))
	   parent (not (string= parent "")))
      (magit-run "git" "checkout" "-b" branch parent)))

;;; Merging

(defun magit-manual-merge (branch)
  (interactive (list (magit-read-other-branch "Manually merge from branch: ")))
  (magit-run "git" "merge" "--no-ff" "--no-commit" branch))

(defun magit-automatic-merge (branch)
  (interactive (list (magit-read-other-branch "Merge from branch: ")))
  (magit-run "git" "merge" branch))

;;; Resetting

(defun magit-reset-soft (target)
  (interactive (list (read-string "Reset history to: " "HEAD^")))
  (magit-run "git" "reset" "--soft" target))

(defun magit-reset-hard (target)
  (interactive (list (read-string "Reset working tree (and history) to: "
				  "HEAD")))
  (if (yes-or-no-p
       (format "Hard reset to %s and throw away all uncommitted changes? "
	       target))
      (magit-run "git" "reset" "--hard" target)))

;;; Push and pull

(defun magit-pull ()
  (interactive)
  (magit-run "git" "pull" "-v"))

(defun magit-push ()
  (interactive)
  (magit-run "git" "push" "-v"))

;;; Commit

(defvar magit-log-edit-map nil)

(when (not magit-log-edit-map)
  (setq magit-log-edit-map (make-sparse-keymap))
  (define-key magit-log-edit-map (kbd "C-c C-c") 'magit-log-edit-commit))

(defvar magit-pre-log-edit-window-configuration nil)

(defun magit-log-edit-cleanup ()
  (save-excursion
    (goto-char (point-min))
    (flush-lines "^#")
    (goto-char (point-min))
    (replace-regexp "[ \t\n]*\\'" "\n")))

(defun magit-log-edit-commit ()
  (interactive)
  (magit-log-edit-cleanup)
  (if (> (buffer-size) 0)
      (write-region (point-min) (point-max) ".git/magit-log")
    (write-region "(Empty description)" nil ".git/magit-log"))
  (erase-buffer)
  (magit-run "git-commit" "-F" ".git/magit-log")
  (bury-buffer)
  (when magit-pre-log-edit-window-configuration
    (set-window-configuration magit-pre-log-edit-window-configuration)
    (setq magit-pre-log-edit-window-configuration nil)))

(defun magit-log-edit ()
  (interactive)
  (let ((dir default-directory)
	(buf (get-buffer-create "*git-log-edit*")))
    (setq magit-pre-log-edit-window-configuration
	  (current-window-configuration))
    (pop-to-buffer buf)
    (setq default-directory dir)
    (use-local-map magit-log-edit-map)
    (message "Type C-c C-c to commit.")))

(defun magit-add-log ()
  (interactive)
  (let* ((fun (save-window-excursion
		 (save-excursion
		   (magit-visit-thing-at-point)
		   (add-log-current-defun))))
	 (file (magit-diff-info-file (get-text-property (point)
							'magit-info))))
    (magit-log-edit)
    (goto-char (point-min))
    (cond ((not (search-forward-regexp (format "^\\* %s" (regexp-quote file))
				       nil t))
	   ;; No entry for file, create it.
	   (goto-char (point-max))
	   (insert (format "\n* %s (%s): " file fun)))
	  (t
	   ;; found entry for file, look for fun
	   (let ((limit (or (search-forward-regexp "^\\* " nil t)
			    (point-max))))
	     (cond ((search-forward-regexp (format "(.*\\<%s\\>.*):"
						   (regexp-quote fun))
					   limit t)
		    ;; found it, goto end of current entry
		    (if (search-forward-regexp "^(" limit t)
			(backward-char 2)
		      (goto-char limit)))
		   (t
		    ;; not found insert new entry
		    (goto-char limit)
		    (beginning-of-line)
		    (open-line 1)
		    (insert (format "(%s): " fun)))))))))

;;; History browsing

(defvar magit-log-mode-map nil)

(when (not magit-log-mode-map)
  (setq magit-log-mode-map (make-keymap))
  (suppress-keymap magit-log-mode-map)
  (define-key magit-log-mode-map (kbd "RET") 'magit-show-commit)
  (define-key magit-log-mode-map (kbd "R") 'magit-revert-commit)
  (define-key magit-log-mode-map (kbd "P") 'magit-pick-commit)
  (define-key magit-log-mode-map (kbd "C") 'magit-checkout-commit)
  (define-key magit-log-mode-map (kbd "l") 'magit-log-commit)
  (define-key magit-log-mode-map (kbd "L") 'magit-browse-branch-log)
  (define-key magit-log-mode-map (kbd "q") 'magit-quit))

(defvar magit-log-mode-hook nil)

(put 'magit-log-mode 'mode-class 'special)

(defun magit-log-mode ()
  "Review commit history. \\<magit-log-mode-map>

The buffer shows a summary of the (usually non-linear) history of
changes starting form a given commit.  You can see the details of
a the commit on the current line by typing
`\\[magit-show-commit]'.  Typing `\\[magit-log-commit] will use
the commit on the current line as the new starting point for the
summary.  Typing `\\[magit-browse-branch-log]' will ask you for a
branch and show its history.

You can modify your working tree and staging area by using the
commit on the current line in a number of ways.  Typing
`\\[magit-revert-commit]' will revert the change made by the
commit in your working tree (and staging area).  Typing
`\\[magit-pick-commit]' will apply the commit.  You can use this
to `cherry pick' changes from another branch.

Typing `\\[magit-checkout-commit]' will checkout the commit on
the current line into your working tree.

\\{magit-log-mode-map}"
  (kill-all-local-variables)
  (setq buffer-read-only t)
  (toggle-truncate-lines t)
  (setq major-mode 'magit-log-mode
	mode-name "Magit Log")
  (use-local-map magit-log-mode-map)
  (run-mode-hooks 'magit-log-mode-hook))

(defun magit-commit-at-point ()
  (let* ((info (get-text-property (point) 'magit-info))
	 (commit (and info
		      (eq (car info) 'commit)
		      (cadr info))))
    (or commit
	(error "No commit at point."))))

(defun magit-revert-commit ()
  (interactive)
  (magit-run "git" "revert" "--no-commit" (magit-commit-at-point)))

(defun magit-pick-commit ()
  (interactive)
  (magit-run "git" "cherry-pick" "--no-commit" (magit-commit-at-point)))

(defun magit-checkout-commit ()
  (interactive)
  (magit-run "git" "checkout" (magit-commit-at-point)))

(defun magit-log-commit ()
  (interactive)
  (magit-browse-log (magit-commit-at-point)))

(defun magit-show-commit ()
  "Show details of the commit on the current line."
  (interactive)
  (let ((dir default-directory)
	(commit (magit-commit-at-point))
	(buf (get-buffer-create "*magit-commit*")))
    (display-buffer buf)
    (save-excursion
      (set-buffer buf)
      (setq buffer-read-only t)
      (setq default-directory dir)
      (let ((inhibit-read-only t))
	(erase-buffer)
	(magit-insert-section 'commit nil 'magit-wash-diff
			      "git" "log" "--max-count=1" "--cc" "-p"
			      commit)))))

(defun magit-quit ()
  "Bury the current buffer."
  (interactive)
  (bury-buffer))

(defun magit-wash-log (status)
  (goto-char (point-min))
  (while (not (eobp))
    (when (search-forward-regexp "[0-9a-fA-F]\\{40\\}" (line-end-position) t)
      (let ((commit (match-string-no-properties 0)))
	(delete-region (match-beginning 0) (match-end 0))
	(goto-char (match-beginning 0))
	(fixup-whitespace)
	(put-text-property (line-beginning-position) (line-end-position)
			   'magit-info (list 'commit commit))))
    (forward-line)))

(defun magit-browse-log (head)
  (interactive (list (magit-get-current-branch)))
  (let* ((topdir (magit-get-top-dir default-directory)))
    (switch-to-buffer "*magit-log*")
    (setq default-directory topdir)
    (magit-log-mode)
    (let ((inhibit-read-only t))
      (save-excursion
	(erase-buffer)
	(magit-insert-section 'history (format "History of %s" head)
			      'magit-wash-log
			      "git" "log" "--graph" "--max-count=10000"
			      "--pretty=oneline" head)))))

(defun magit-browse-branch-log ()
  (interactive)
  (magit-browse-log (magit-read-other-branch "Browse history of branch: ")))

;;; Miscellaneous

(defun magit-ignore-thing-at-point ()
  (interactive)
  (let ((info (get-char-property (point) 'magit-info)))
    (if info
	(case (car info)
	  ((other-file)
	   (append-to-file (concat (cadr info) "\n") nil ".gitignore")
	   (magit-update-status (magit-find-status-buffer)))))))

(defun magit-visit-thing-at-point ()
  (interactive)
  (let ((info (get-char-property (point) 'magit-info)))
    (if info
	(case (car info)
	  ((other-file)
	   (find-file (cadr info)))
	  ((diff hunk)
	   (let ((file (magit-diff-info-file info))
		 (line (if (eq (car info) 'hunk)
			   (magit-hunk-target-line info)
			 (magit-diff-info-position info))))
	     (find-file file)
	     (if line
		 (goto-line line))))))))

(defun magit-describe-thing-at-point ()
  (interactive)
  (let ((info (get-char-property (point) 'magit-info)))
    (message "Thing: %s" info)))<|MERGE_RESOLUTION|>--- conflicted
+++ resolved
@@ -516,11 +516,7 @@
 	target))))
 
 (defun magit-stage-thing-at-point ()
-<<<<<<< HEAD
-  "Add the hunk under point to the staging area."
-=======
-  "Add the hunk under point to the index."
->>>>>>> ba206d18
+  "Add the hunk or file under point to the staging area."
   (interactive)
   (let ((info (get-char-property (point) 'magit-info)))
     (if info
