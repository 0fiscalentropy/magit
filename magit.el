--- conflicted
+++ resolved
@@ -244,14 +244,13 @@
   "Face for tag labels shown in log buffer."
   :group 'magit)
 
-<<<<<<< HEAD
 (defvar magit-completing-read 'completing-read
   "Function to be called when requesting input from the user.")
 
 (defvar magit-omit-untracked-dir-contents nil
   "When non-nil magit will only list an untracked directory, not
   its contents.")
-=======
+
 (defface magit-log-head-label-local
   '((((class color) (background light))
      :box t
@@ -263,8 +262,6 @@
      :foreground "LightSkyBlue1"))
   "Face for local branch head labels shown in log buffer."
   :group 'magit)
-
->>>>>>> f8f6a2c1
 
 ;;; Macros
 
