;;; magit.el --- control Git from Emacs

;; Copyright (C) 2008-2014  The Magit Project Developers
;;
;; For a full list of contributors, see the AUTHORS.md file
;; at the top-level directory of this distribution and at
;; https://raw.github.com/magit/magit/master/AUTHORS.md

;; Author: Marius Vollmer <marius.vollmer@gmail.com>
;; Maintainer: Jonas Bernoulli <jonas@bernoul.li>
;; Former-Maintainers:
;;	Nicolas Dudebout  <nicolas.dudebout@gatech.edu>
;;	Peter J. Weisberg <pj@irregularexpressions.net>
;;	Phil Jackson      <phil@shellarchive.co.uk>
;;	Rémi Vanicat      <vanicat@debian.org>
;;	Yann Hodique      <yann.hodique@gmail.com>

;; Keywords: vc tools
;; Package: magit
;; Package-Requires: ((cl-lib "0.5") (dash "2.8.0") (git-commit-mode "0.15.0") (git-rebase-mode "0.15.0") (with-editor "0.15.0"))

;; Magit requires at least GNU Emacs 24.1 and Git 1.7.2.5.

;; Magit is free software; you can redistribute it and/or modify it
;; under the terms of the GNU General Public License as published by
;; the Free Software Foundation; either version 3, or (at your option)
;; any later version.
;;
;; Magit is distributed in the hope that it will be useful, but WITHOUT
;; ANY WARRANTY; without even the implied warranty of MERCHANTABILITY
;; or FITNESS FOR A PARTICULAR PURPOSE.  See the GNU General Public
;; License for more details.
;;
;; You should have received a copy of the GNU General Public License
;; along with Magit.  If not, see http://www.gnu.org/licenses.

;;; Commentary:

;; Invoking the `magit-status' command will show a buffer with the
;; status of the current Git repository and its working tree.  That
;; buffer offers key bindings for manipulating the status in simple
;; ways.
;;
;; The status buffer mainly shows the difference between the working
;; tree and the index, and the difference between the index and the
;; current HEAD.  You can add individual hunks from the working tree
;; to the index, and you can commit the index.
;;
;; See the Magit User Manual for more information.

;;; Code:

(when (version< emacs-version "24.1")
  (error "Magit requires at least GNU Emacs 24.1"))

(require 'cl-lib)
(require 'dash)

(require 'git-commit-mode)
(require 'git-rebase-mode)
(require 'with-editor)
(require 'magit-core)
(require 'magit-diff)
(require 'magit-apply)
(require 'magit-log)

(declare-function magit-blame-chunk-get 'magit-blame)
(declare-function magit-blame-mode 'magit-blame)
(defvar magit-blame-mode)

(require 'format-spec)
(require 'package nil t) ; used in `magit-version'
(require 'server) ; for `server-visit-hook'

(eval-when-compile (require 'dired-x))
(declare-function dired-jump 'dired-x)
(eval-when-compile (require 'epa)) ; for `epa-protocol'
(eval-when-compile (require 'epg))
(declare-function epg-sub-key-id 'epg)
(declare-function epg-key-sub-key-list 'epg)
(declare-function epg-key-user-id-list 'epg)
(declare-function epg-user-id-string 'epg)
(declare-function epg-decode-dn 'epg)
(declare-function epg-list-keys 'epg)
(eval-when-compile (require 'eshell))
(declare-function eshell-parse-arguments 'eshell)
(eval-when-compile (require 'smerge-mode))


;;; Options
;;;; Status Mode

(defgroup magit-status nil
  "Inspect and manipulate Git repositories."
  :group 'magit-modes)

(defcustom magit-status-mode-hook nil
  "Hook run when the `magit-status' buffer is created."
  :group 'magit-status
  :type 'hook)

(defcustom magit-status-headers-hook
  '(magit-insert-status-tags-line)
  "Hook run to insert headers into the status buffer.

This hook is run by `magit-insert-status-headers', which always
inserts the \"Head\" and \"Upstream\" headers before the headers
listed here.  `magit-insert-status-headers' has to be a member
of `magit-insert-status-sections', or no headers are inserted."
  :package-version '(magit . "2.1.0")
  :group 'magit-status
  :type 'hook)

(defcustom magit-status-sections-hook
  '(magit-insert-status-headers
    magit-insert-merge-log
    magit-insert-rebase-sequence
    magit-insert-am-sequence
    magit-insert-sequencer-sequence
    magit-insert-bisect-output
    magit-insert-bisect-rest
    magit-insert-bisect-log
    magit-insert-untracked-files
    magit-insert-unstaged-changes
    magit-insert-staged-changes
    magit-insert-stashes
    magit-insert-unpulled-commits
    magit-insert-unpushed-commits)
  "Hook run to insert sections into the status buffer.

This option allows reordering the sections and adding sections
that are by default displayed in other Magit buffers.  Doing the
latter is currently not recommended because not all functions
that insert sections have been adapted yet.  Only inserters that
take no argument can be used and some functions exist that begin
with the `magit-insert-' prefix but do not insert a section.

Note that there are already plans to improve this and to add
similar hooks for other Magit modes."
  :package-version '(magit . "2.1.0")
  :group 'magit-status
  :type 'hook)

(defcustom magit-status-buffer-switch-function 'pop-to-buffer
  "Function used by `magit-status' to switch to the status buffer.

The function is given one argument, the status buffer."
  :group 'magit-status
  :type '(radio (function-item switch-to-buffer)
                (function-item pop-to-buffer)
                (function :tag "Other")))

(defcustom magit-status-buffer-name-format "*magit: %a*"
  "Name format for buffers used to display a repository's status.
The following `format'-like specs are supported:
%a the absolute filename of the repository toplevel.
%b the basename of the repository toplevel."
  :package-version '(magit . "2.1.0")
  :group 'magit-status
  :type 'string)

;;;; Commit Mode

(defgroup magit-commit nil
  "Inspect and manipulate Git commits."
  :group 'magit-modes)

(defcustom magit-commit-buffer-name-format "*magit-commit: %a*"
  "Name format for buffers used to display a commit.

The following `format'-like specs are supported:
%a the absolute filename of the repository toplevel.
%b the basename of the repository toplevel."
  :package-version '(magit . "2.1.0")
  :group 'magit-commit
  :type 'string)

(defcustom magit-commit-show-diffstat t
  "Whether to show diffstat in commit buffers."
  :package-version '(magit . "2.1.0")
  :group 'magit-commit
  :type 'boolean)

(defcustom magit-commit-show-notes t
  "Whether to show notes in commit buffers."
  :package-version '(magit . "2.1.0")
  :group 'magit-commit
  :type 'boolean)

(defcustom magit-commit-show-xref-buttons t
  "Whether to show buffer history buttons in commit buffers."
  :package-version '(magit . "2.1.0")
  :group 'magit-commit
  :type 'boolean)

;; This variable is only a temporary hack.
(defvar magit-commit-extra-options '("--decorate=full" "--pretty=medium"))

;;;; Refs Mode

(defgroup magit-refs nil
  "Inspect and manipulate Git branches and tags."
  :group 'magit-modes)

(defcustom magit-refs-sections-hook
  '(magit-insert-branch-description
    magit-insert-local-branches
    magit-insert-remote-branches
    magit-insert-tags)
  "Hook run to insert sections into the references buffer."
  :package-version '(magit . "2.1.0")
  :group 'magit-refs
  :type 'hook)

(defcustom magit-refs-buffer-name-format "*magit-refs: %a*"
  "Name format for buffers used to display and manage refs.

The following `format'-like specs are supported:
%a the absolute filename of the repository toplevel.
%b the basename of the repository toplevel."
  :package-version '(magit . "2.1.0")
  :group 'magit-refs
  :type 'string)

;;;; Miscellaneous

(defcustom magit-commit-ask-to-stage t
  "Whether to ask to stage everything when committing and nothing is staged."
  :package-version '(magit . "2.1.0")
  :group 'magit-commands
  :type 'boolean)

(defcustom magit-commit-extend-override-date nil
  "Whether using `magit-commit-extend' changes the committer date."
  :package-version '(magit . "2.1.0")
  :group 'magit-commands
  :type 'boolean)

(defcustom magit-commit-reword-override-date nil
  "Whether using `magit-commit-reword' changes the committer date."
  :package-version '(magit . "2.1.0")
  :group 'magit-commands
  :type 'boolean)

(defcustom magit-commit-squash-confirm t
  "Whether the commit targeted by squash and fixup has to be confirmed.
When non-nil then the commit at point (if any) is used as default
choice, otherwise it has to be confirmed.  This option only
affects `magit-commit-squash' and `magit-commit-fixup'.  The
\"instant\" variants always require confirmation because making
an error while using those is harder to recover from."
  :package-version '(magit . "2.1.0")
  :group 'magit-commands
  :type 'boolean)

(defcustom magit-merge-warn-dirty-worktree t
  "Whether to warn before merging with a dirty worktree."
  :package-version '(magit . "2.1.0")
  :group 'magit-commands
  :type 'boolean)

(defcustom magit-set-upstream-on-push nil
  "Whether `magit-push' may set upstream when pushing a branch.
This only applies if the branch does not have an upstream set yet.

nil        don't use --set-upstream.
t          ask if --set-upstream should be used.
`dontask'  always use --set-upstream.
`refuse'   refuse to push unless a remote branch has already been set."
  :group 'magit-commands
  :type '(choice (const :tag "Never" nil)
                 (const :tag "Ask" t)
                 (const :tag "Ask if not set" askifnotset)
                 (const :tag "Refuse" refuse)
                 (const :tag "Always" dontask)))

(defcustom magit-repository-directories nil
  "Directories containing Git repositories.
Magit will look into these directories for Git repositories
and offer them as choices for `magit-status'."
  :group 'magit
  :type '(repeat string))

(defcustom magit-repository-directories-depth 3
  "The maximum depth to look for Git repositories.
When looking for a Git repository below the directories in
`magit-repository-directories', Magit will only descend this
many levels deep."
  :group 'magit
  :type 'integer)

;;;; Faces

(defface magit-dimmed
  '((((class color) (background light)) :foreground "grey50")
    (((class color) (background  dark)) :foreground "grey50"))
  "Face for text that shouldn't stand out."
  :group 'magit-faces)

(defface magit-hash
  '((((class color) (background light)) :foreground "grey60")
    (((class color) (background  dark)) :foreground "grey40"))
  "Face for the sha1 part of the log output."
  :group 'magit-faces)

(defface magit-head
  '((((class color) (background light))
     :background "grey75"
     :foreground "grey15")
    (((class color) (background dark))
     :background "grey30"
     :foreground "grey90"))
  "Face for the symbolic ref \"HEAD\"."
  :group 'magit-faces)

(defface magit-tag
  '((((class color) (background light))
     :background "grey80"
     :foreground "Goldenrod4")
    (((class color) (background dark))
     :background "grey30"
     :foreground "LightGoldenrod2"))
  "Face for tag labels shown in log buffer."
  :group 'magit-faces)

(defface magit-branch-local
  '((((class color) (background light))
     :background "grey80"
     :foreground "SkyBlue4")
    (((class color) (background dark))
     :background "grey30"
     :foreground "LightSkyBlue1"))
  "Face for local branches."
  :group 'magit-faces)

(defface magit-branch-remote
  '((((class color) (background light))
     :background "grey80"
     :foreground "DarkOliveGreen4")
    (((class color) (background dark))
     :background "grey30"
     :foreground "DarkSeaGreen2"))
  "Face for remote branch head labels shown in log buffer."
  :group 'magit-faces)

(defface magit-refname
  '((((class color) (background light))
     :background "grey75"
     :foreground "grey30")
    (((class color) (background  dark))
     :background "grey30"
     :foreground "grey80"))
  "Face for refnames without a dedicated face."
  :group 'magit-faces)

(defface magit-refname-stash
  '((t :inherit magit-refname))
  "Face for wip refnames."
  :group 'magit-faces)

(defface magit-refname-wip
  '((t :inherit magit-refname))
  "Face for wip refnames."
  :group 'magit-faces)

(defface magit-signature-good
  '((t :foreground "green"))
  "Face for good signatures."
  :group 'magit-faces)

(defface magit-signature-bad
  '((t :foreground "red"))
  "Face for bad signatures."
  :group 'magit-faces)

(defface magit-signature-untrusted
  '((t :foreground "cyan"))
  "Face for good untrusted signatures."
  :group 'magit-faces)

(defface magit-bisect-good
  '((t :background "LightGreen"
       :foreground "DarkOliveGreen"))
  "Face for good bisect revisions."
  :group 'magit-faces)

(defface magit-bisect-skip
  '((t :background "LightGoldenrod"
       :foreground "DarkGoldenrod"))
  "Face for skipped bisect revisions."
  :group 'magit-faces)

(defface magit-bisect-bad
  '((t :background "IndianRed1"
       :foreground "IndianRed4"))
  "Face for bad bisect revisions."
  :group 'magit-faces)

(defface magit-cherry-unmatched
  '((t :foreground "cyan"))
  "Face for unmatched cherry commits.")

(defface magit-cherry-equivalent
  '((t :foreground "magenta"))
  "Face for equivalent cherry commits.")

;;; Inspect
;;;; Commit Mode

(defvar magit-commit-mode-map
  (let ((map (make-sparse-keymap)))
    (set-keymap-parent map magit-diff-mode-map)
    map)
  "Keymap for `magit-commit-mode'.")

(define-derived-mode magit-commit-mode magit-mode "Magit"
  "Mode for looking at a Git commit.
This mode is documented in info node `(magit)Commit Buffer'.

\\<magit-commit-mode-map>\
Type \\[magit-section-toggle] to expand or hide the section at point.
Type \\[magit-visit-file] to visit the hunk or file at point.
Type \\[magit-apply] to apply the change at point to the worktree.
Type \\[magit-reverse] to reverse the change at point in the worktree.
\n\\{magit-commit-mode-map}"
  :group 'magit-commit)

;;;###autoload
(defun magit-show-commit (commit &optional noselect module)
  "Show the commit at point.
If there is no commit at point or with a prefix argument prompt
for a commit."
  (interactive
   (let* ((mcommit (magit-section-when mcommit))
          (atpoint (or (and magit-blame-mode (magit-blame-chunk-get :hash))
                       mcommit (magit-branch-or-commit-at-point)
                       (magit-section-when tag))))
     (list (or (and (not current-prefix-arg) atpoint)
               (magit-read-branch-or-commit "Show commit" atpoint))
           nil (and mcommit (magit-section-parent-value
                             (magit-current-section))))))
  (let ((default-directory (if module
                               (file-name-as-directory
                                (expand-file-name module (magit-get-top-dir)))
                             default-directory)))
    (when (magit-git-failure "cat-file" "commit" commit)
      (user-error "%s is not a commit" commit))
    (magit-mode-setup magit-commit-buffer-name-format
                      (if noselect 'display-buffer 'pop-to-buffer)
                      #'magit-commit-mode
                      #'magit-refresh-commit-buffer
                      commit)))

(defun magit-show-or-scroll-up ()
  "Update the commit or diff buffer for the thing at point.

Either show the commit or stash at point in the appropriate
buffer, or if that buffer is already being displayed in the
current frame and contains information about that commit or
stash, then instead scroll the buffer up.  If there is no
commit or stash at point, then prompt for a commit."
  (interactive)
  (magit-show-or-scroll 'scroll-up))

(defun magit-show-or-scroll-down ()
  "Update the commit or diff buffer for the thing at point.

Either show the commit or stash at point in the appropriate
buffer, or if that buffer is already being displayed in the
current frame and contains information about that commit or
stash, then instead scroll the buffer down.  If there is no
commit or stash at point, then prompt for a commit."
  (interactive)
  (magit-show-or-scroll 'scroll-down))

(defun magit-show-or-scroll (fn)
  (let (rev cmd buf win)
    (if magit-blame-mode
        (setq rev (magit-blame-chunk-get :hash)
              cmd 'magit-show-commit
              buf (magit-mode-get-buffer
                   magit-commit-buffer-name-format 'magit-commit-mode))
      (magit-section-case
        (commit (setq rev (magit-section-value it)
                      cmd 'magit-show-commit
                      buf (magit-mode-get-buffer
                           magit-commit-buffer-name-format 'magit-commit-mode)))
        (stash  (setq rev (magit-section-value it)
                      cmd 'magit-diff-stash
                      buf (magit-mode-get-buffer
                           magit-diff-buffer-name-format 'magit-diff-mode)))))
    (if rev
        (if (and buf
                 (setq win (get-buffer-window buf))
                 (with-current-buffer buf
                   (equal (if (eq cmd 'magit-diff-stash)
                              (concat rev "^2^.." rev)
                            rev)
                          (car magit-refresh-args))))
            (with-selected-window win
              (condition-case err
                  (funcall fn)
                (error
                 (goto-char (cl-case fn
                              (scroll-up   (point-min))
                              (scroll-down (point-max)))))))
          (funcall cmd rev t))
      (call-interactively 'magit-show-commit))))

(defun magit-refresh-commit-buffer (commit)
  (magit-insert-section (commitbuf)
    (magit-git-wash #'magit-wash-commit
      "log" "-1" "-p" "--cc" "--no-prefix"
      (and magit-commit-show-diffstat "--stat")
      (and magit-commit-show-notes "--notes")
      magit-diff-options
      magit-diff-extra-options
      magit-commit-extra-options
      commit)))

(defun magit-wash-commit (args)
  (looking-at "^commit \\([a-z0-9]+\\)\\(?: \\(.+\\)\\)?$")
  (magit-bind-match-strings (rev refs) nil
    (magit-delete-line)
    (magit-insert-section (headers)
      (magit-insert-heading
        (and refs (concat (magit-format-ref-labels refs) " "))
        (propertize rev 'face 'magit-hash))
      (while (re-search-forward "^\\([a-z]+\\): +\\(.+\\)$" nil t)
        (magit-bind-match-strings (keyword revs) nil
          (when (string-match-p keyword "Merge")
            (magit-delete-match 2)
            (dolist (rev (split-string revs))
              (magit-insert-commit-button rev)
              (insert ?\s)))))
      (forward-line)))
  (forward-line)
  (let ((bound (save-excursion
                 (when (re-search-forward "^diff" nil t)
                   (copy-marker (match-beginning 0)))))
        (summary (buffer-substring-no-properties
                  (point) (line-end-position))))
    (magit-delete-line)
    (magit-insert-section (message)
      (insert summary ?\n)
      (magit-insert-heading)
      (cond ((re-search-forward "^---" bound t)
             (magit-delete-match))
            ((re-search-forward "^.[^ ]" bound t)
             (goto-char (1- (match-beginning 0)))))))
  (forward-line)
  (magit-diff-wash-diffs args))

(defun magit-insert-commit-button (hash)
  (magit-insert-section (commit hash)
    (insert-text-button hash
                        'help-echo "Visit commit"
                        'action (lambda (button)
                                  (save-excursion
                                    (goto-char button)
                                    (call-interactively #'magit-show-commit)))
                        'follow-link t
                        'mouse-face 'magit-section-highlight
                        'face 'magit-hash)))

;;;; Status Mode

(defvar magit-status-mode-map
  (let ((map (make-sparse-keymap)))
    (set-keymap-parent map magit-mode-map)
    (define-key map "jz" 'magit-jump-to-stashes)
    (define-key map "jn" 'magit-jump-to-untracked)
    (define-key map "ju" 'magit-jump-to-unstaged)
    (define-key map "js" 'magit-jump-to-staged)
    (define-key map "jf" 'magit-jump-to-unpulled)
    (define-key map "jp" 'magit-jump-to-unpushed)
    map)
  "Keymap for `magit-status-mode'.")

(eval-after-load 'dired-x
  '(define-key magit-status-mode-map [remap dired-jump] 'magit-dired-jump))

(define-derived-mode magit-status-mode magit-mode "Magit"
  "Mode for looking at Git status.
This mode is documented in info node `(magit)Status'.

\\<magit-status-mode-map>\
Type \\[magit-refresh] to refresh the current buffer.
Type \\[magit-dispatch-popup] to see available action popups.
Type \\[magit-section-toggle] to expand or hide the section at point.
Type \\[magit-visit-file] to visit the thing at point.
Type \\[magit-stage] to stage the change at point; \\[magit-unstage] to unstage.
Type \\[magit-commit-popup] to create a commit.
\n\\{magit-status-mode-map}"
  :group 'magit-status)

;;;###autoload
(defun magit-status (dir &optional switch-function)
  "Open a Magit status buffer for the Git repository containing DIR.
If DIR is not within a Git repository, offer to create a Git
repository in DIR.

Interactively, a prefix argument means to ask the user which
Git repository to use even if `default-directory' is under
Git control.  Two prefix arguments means to ignore
`magit-repository-directories' when asking for user input.

Depending on option `magit-status-buffer-switch-function' the
status buffer is shown in another window (the default) or the
current window.  Non-interactively optional SWITCH-FUNCTION
can be used to override this."
  (interactive (list (if current-prefix-arg
                         (magit-read-top-dir
                          (> (prefix-numeric-value current-prefix-arg) 4))
                       (or (magit-get-top-dir)
                           (magit-read-top-dir nil)))))
  (-when-let (default-directory
              (or (magit-get-top-dir dir)
                  (and (yes-or-no-p
                        (format "No repository in %s.  Create one? " dir))
                       (progn (magit-init dir)
                              (magit-get-top-dir dir)))))
    (magit-mode-setup magit-status-buffer-name-format
                      (or switch-function
                          magit-status-buffer-switch-function)
                      #'magit-status-mode
                      #'magit-refresh-status)))

(defun magit-refresh-status ()
  (magit-git-exit-code "update-index" "--refresh")
  (magit-insert-section (status)
    (run-hooks 'magit-status-sections-hook))
  (run-hooks 'magit-refresh-status-hook))

(defun magit-insert-status-headers (&optional branch upstream)
  (unless branch
    (setq branch (magit-get-current-branch)))
  (-if-let  (hash (magit-rev-parse "--verify" "HEAD"))
      (let ((line (magit-rev-format "%h %s" "HEAD")))
        (string-match "^\\([^ ]+\\) \\(.+\\)" line)
        (magit-bind-match-strings (hash msg) line
          (magit-insert-section (branch (or branch hash))
            (magit-insert-heading
              (magit-string-pad "Head: " 10)
              (propertize hash 'face 'magit-hash) " "
              (if branch
                  (propertize branch 'face 'magit-branch-local)
                (propertize "HEAD" 'face 'magit-head))
              " " msg "\n")
            (when (or upstream (setq upstream (magit-get-tracked-branch branch)))
              (setq line (or (magit-rev-format "%h %s" upstream) ""))
              (string-match "^\\([^ ]+\\) \\(.+\\)" line)
              (magit-bind-match-strings (hash msg) line
                (magit-insert-section (branch upstream)
                  (magit-insert
                   (concat
                    (magit-string-pad "Upstream: " 10)
                    (if hash (propertize hash 'face 'magit-hash) "missing") " "
                    (and (magit-get-boolean "branch" branch "rebase") "onto ")
                    (propertize
                     upstream 'face
                     (if (string= (magit-get "branch" branch "remote") ".")
                         'magit-branch-local
                       'magit-branch-remote))
                    " " msg "\n")))))
            (run-hooks 'magit-status-headers-hook)))
        ;; This belongs to no section but `magit-root-section'.
        (insert "\n"))
    (insert "In the beginning there was darkness\n\n")))

(defun magit-insert-status-tags-line ()
  (let* ((current-tag (magit-get-current-tag t))
         (next-tag (magit-get-next-tag t))
         (both-tags (and current-tag next-tag t)))
    (when (or current-tag next-tag)
      (magit-insert-section (tag (or current-tag next-tag))
        (magit-insert
         (concat
          (magit-string-pad (if both-tags "Tags: " "Tag: ") 10)
          (and current-tag (magit-format-status-tag-sentence
                            (car current-tag) (cadr current-tag) nil))
          (and both-tags ", ")
          (and next-tag (magit-format-status-tag-sentence
                         (car next-tag) (cadr next-tag) t))
          "\n"))))))

(defun magit-format-status-tag-sentence (tag count next)
  (concat (propertize tag 'face 'magit-tag)
          (and (> count 0)
               (format " (%s)"
                       (propertize (format "%s" count) 'face
                                   (if next 'magit-tag 'magit-branch-local))))))

(defvar magit-untracked-section-map
  (let ((map (make-sparse-keymap)))
    (define-key map "k"  'magit-discard)
    (define-key map "s"  'magit-stage)
    map)
  "Keymap for the `untracked' section.")

(magit-define-section-jumper untracked "Untracked files")

(defun magit-insert-untracked-files ()
  (--when-let (--mapcat (and (eq (aref it 0) ??) (list (substring it 3)))
                        (magit-git-lines "status" "--porcelain" "-unormal"))
    (magit-insert-section (untracked)
      (magit-insert-heading "Untracked files:")
      (magit-insert-untracked-files-1 it)
      (insert "\n"))))

(defun magit-insert-untracked-files-1 (files)
  (dolist (file files)
    (if (string-suffix-p "/" file)
        (magit-insert-section (file file t)
          (insert (directory-file-name file) "/\n")
            (magit-insert-heading)
            (magit-insert-untracked-files-1
             (--map (substring it 3)
                    (magit-git-lines "status" "--porcelain"
                                     "-unormal" "--" file))))
      (magit-insert-section (file file)
        (insert file "\n")))))

;;;; Refs Mode

(defvar magit-refs-mode-map
  (let ((map (make-sparse-keymap)))
    (set-keymap-parent map magit-mode-map)
    map)
  "Keymap for `magit-refs-mode'.")

(define-derived-mode magit-refs-mode magit-mode "Magit Branch"
  "Mode which lists and compares references.
This mode is documented in info node `(magit)Branches and Remotes'.

\\<magit-refs-mode-map>\
Type \\[magit-refresh] to refresh the current buffer.
Type \\[magit-branch-popup] to see available branch commands.
Type \\[magit-show-commit] or \\[magit-show-or-scroll-up]\
 to visit the commit at point.
Type \\[magit-merge-popup] to merge the branch or commit at point.
Type \\[magit-cherry-pick] to cherry-pick the commit at point.
Type \\[magit-reset-head] to reset HEAD to the commit at point.
\n\\{magit-refs-mode-map}"
  :group 'magit-modes)

(magit-define-popup magit-show-refs-popup
  "Popup console for `magit-show-refs'."
  'magit-popups
  :man-page "git-branch"
  :switches '((?m "Merged to HEAD"            "--merged")
              (?M "Merged to master"          "--merged=master")
              (?n "Not merged to HEAD"        "--no-merged")
              (?N "Not merged to master"      "--no-merged=master"))
  :options  '((?c "Contains"   "--contains="  magit-read-branch-or-commit)
              (?m "Merged"     "--merged="    magit-read-branch-or-commit)
              (?n "Not merged" "--no-merged=" magit-read-branch-or-commit))
  :actions  '((?y "Show refs" magit-show-refs))
  :default-action 'magit-show-refs
  :use-prefix 'popup)

;;;###autoload
(defun magit-show-refs (&optional head args)
  "List and compare references in a dedicated buffer."
  (interactive (list (and (or current-prefix-arg magit-current-popup)
                          (magit-read-branch "Compare branch"))
                     magit-current-popup-args))
  (magit-mode-setup magit-refs-buffer-name-format nil
                    #'magit-refs-mode
                    #'magit-refresh-refs-buffer head args))

(defun magit-refresh-refs-buffer (&rest ignore)
  (magit-insert-section (branchbuf)
    (run-hooks 'magit-refs-sections-hook)))

(defconst magit-wash-branch-line-re
  (concat "^"
          "\\(?:[ \\*]\\) "
          "\\(?1:[^ ]+?\\)"                 ; branch
          "\\(?: +\\)"
          "\\(?2:[0-9a-fA-F]+\\) "          ; sha1
          "\\(?:\\["
          "\\(?4:[^:\n]+?\\)\\(?:: \\)?"    ; upstream
          "\\(?:ahead \\(?5:[0-9]+\\)\\)?"  ; ahead
          "\\(?:, \\)?"
          "\\(?:behind \\(?6:[0-9]+\\)\\)?" ; behind
          "\\] \\)?"
          "\\(?3:.*\\)"))                   ; message

(defvar magit-local-branch-format "%c %-25n %U%m\n")
(defvar magit-remote-branch-format "%c %-25n %m\n")
(defvar magit-tags-format "    %n\n")

(defvar magit-branch-section-map
  (let ((map (make-sparse-keymap)))
    (define-key map "\r" 'magit-show-commit)
    (define-key map "k"  'magit-branch-delete)
    (define-key map "R"  'magit-branch-rename)
    map)
  "Keymap for `branch' sections.")

(defvar magit-remote-section-map
  (let ((map (make-sparse-keymap)))
    (define-key map "k"  'magit-remote-remove)
    (define-key map "R"  'magit-remote-rename)
    map)
  "Keymap for `remote' sections.")

(defun magit-insert-local-branches ()
  (magit-insert-section (local nil)
    (magit-insert-heading "Branches:")
    (let ((current  (magit-get-current-branch))
          (branches (magit-list-local-branch-names)))
      (dolist (line (magit-git-lines "branch" "-vv"
                                     (cadr magit-refresh-args)))
        (string-match magit-wash-branch-line-re line)
        (magit-bind-match-strings
            (branch hash message upstream ahead behind) line
          (magit-insert-branch
           branch current branches
           magit-local-branch-format 'magit-branch-local
           hash message upstream ahead behind))))
    (insert ?\n)))

(defun magit-insert-remote-branches ()
  (dolist (remote (magit-list-remotes))
    (magit-insert-section (remote remote)
      (magit-insert-heading
        (let ((pull (magit-get "remote" remote "url"))
              (push (magit-get "remote" remote "pushurl")))
          (format "%s (%s):" (capitalize remote)
                  (concat pull (and pull push ", ") push))))
      (let ((current  (magit-get-current-branch))
            (branches (magit-list-local-branch-names)))
        (dolist (line (magit-git-lines "branch" "-vvr"
                                       (cadr magit-refresh-args)))
          (when (string-match magit-wash-branch-line-re line)
            (magit-bind-match-strings (branch hash message) line
              (when (string-match-p (format "^%s/" remote) branch)
                (magit-insert-branch
                 branch current branches
                 magit-remote-branch-format 'magit-branch-remote hash message))))))
      (insert ?\n))))

(defun magit-insert-branch
    (branch current branches format face
            &optional hash message upstream ahead behind)
  (magit-insert-section it (branch branch t)
    (let* ((head  (or (car magit-refresh-args) current "HEAD"))
           (count (string-to-number
                   (magit-git-string
                    "rev-list" "--count" "--right-only"
                    (concat head "..." branch)))))
      (when upstream
        (setq upstream (propertize upstream 'face
                                   (if (member upstream branches)
                                       'magit-branch-local
                                     'magit-branch-remote))))
      (magit-insert-heading
        (format-spec
         format
         `((?a . ,(or ahead ""))
           (?b . ,(or behind ""))
           (?c . ,(cond
                   ((equal branch head)
                    (format "%3s" (if (equal branch current) "@" "#")))
                   ((> count 0)
                    (propertize (format "%3s" (number-to-string count))
                                'face 'magit-dimmed))
                   (t "   ")))
           (?h . ,(or (propertize hash 'face 'magit-hash) ""))
           (?m . ,(or message ""))
           (?n . ,(propertize branch 'face face))
           (?u . ,(or upstream ""))
           (?U . ,(if upstream
                      (format
                       (propertize "[%s%s] " 'face 'magit-dimmed)
                       upstream
                       (if (or ahead behind)
                           (concat ": " (and ahead (format "ahead %s" ahead))
                                   (and ahead behind ", ")
                                   (and behind (format "behind %s" behind)))
                         ""))
                    "")))))
      (when (> count 0)
        (if (magit-section-hidden it)
            (setf (magit-section-washer it)
                  `(lambda ()
                     (magit-insert-cherry-commits-1 ,head ,branch)
                     (insert (propertize "\n" 'magit-section ,it))))
          (magit-insert-cherry-commits-1 head branch)
          (insert ?\n))))))

(defvar magit-tag-section-map
  (let ((map (make-sparse-keymap)))
    (define-key map "\r" 'magit-show-commit)
    (define-key map "k"  'magit-tag-delete)
    map)
  "Keymap for `tag' sections.")

(defun magit-insert-tags ()
  (magit-insert-section (tags)
    (magit-insert-heading "Tags:")
    (dolist (tag (magit-git-lines "tag"))
      (magit-insert-section (tag tag)
        (magit-insert
         (format-spec magit-tags-format
                      `((?n . ,(propertize tag 'face 'magit-tag)))))))
    (insert ?\n)))

;;;; Files

;;;###autoload
(defun magit-find-file (rev file)
  (interactive (magit-find-file-read-args "Find file"))
  (switch-to-buffer (magit-find-file-noselect rev file)))

;;;###autoload
(defun magit-find-file-other-window (rev file)
  (interactive (magit-find-file-read-args "Find file in other window"))
  (switch-to-buffer-other-window (magit-find-file-noselect rev file)))

(defun magit-find-file-read-args (prompt)
  (let ((rev (magit-read-branch-or-commit "Find file from revision")))
    (list rev (magit-read-file-from-rev rev prompt))))

(defun magit-get-revision-buffer (rev file &optional create)
  (funcall (if create 'get-buffer-create 'get-buffer)
           (format "%s.~%s~" file (subst-char-in-string ?/ ?_ rev))))

(defun magit-get-revision-buffer-create (rev file)
  (magit-get-revision-buffer rev file t))

(defun magit-find-file-noselect (rev file)
  (with-current-buffer (magit-get-revision-buffer-create rev file)
    (let ((inhibit-read-only t))
      (erase-buffer)
      (magit-git-insert "cat-file" "-p" (concat rev ":" file)))
    (setq magit-buffer-revision  (magit-rev-format "%H" rev)
          magit-buffer-refname   rev
          magit-buffer-file-name (expand-file-name file (magit-get-top-dir)))
    (let ((buffer-file-name magit-buffer-file-name))
      (normal-mode t))
    (setq buffer-read-only t)
    (set-buffer-modified-p nil)
    (goto-char (point-min))
    (run-hooks 'magit-find-file-hook)
    (current-buffer)))

(defun magit-find-file-index-noselect (file)
  (let* ((bufname (concat file ".~{index}~"))
         (origbuf (get-buffer bufname)))
    (with-current-buffer (get-buffer-create bufname)
      (when (or (not origbuf)
                (y-or-n-p (format "%s already exists; revert it? " bufname)))
        (let ((inhibit-read-only t)
              (temp (car (split-string
                          (magit-git-string "checkout-index" "--temp" file)
                          "\t"))))
          (erase-buffer)
          (insert-file-contents temp nil nil nil t)
          (delete-file temp)))
      (setq magit-buffer-revision  "{index}"
            magit-buffer-refname   "{index}"
            magit-buffer-file-name (expand-file-name file (magit-get-top-dir)))
      (let ((buffer-file-name magit-buffer-file-name))
        (normal-mode t))
      (setq buffer-read-only t)
      (set-buffer-modified-p nil)
      (goto-char (point-min))
      (run-hooks 'magit-find-index-hook)
      (current-buffer))))

(defun magit-update-index ()
  (interactive)
  (let ((file (magit-file-relative-name)))
    (unless (equal magit-buffer-refname "{index}")
      (user-error "%s isn't visiting the index" file))
    (unless (y-or-n-p (format "Update index with contents of %s" (buffer-name)))
      (user-error "Abort"))
    (let ((index (make-temp-file "index"))
          (buffer (current-buffer)))
      (with-temp-file index
        (insert-buffer-substring buffer))
      (magit-call-git "update-index" "--cacheinfo"
                      (substring (magit-git-string "ls-files" "-s" file) 0 6)
                      (magit-git-string "hash-object" "-t" "blob" "-w"
                                        (concat "--path=" file)
                                        "--" index)
                      file))
    (set-buffer-modified-p nil))
  (--when-let (magit-mode-get-buffer
               magit-status-buffer-name-format 'magit-status-mode)
    (with-current-buffer it (magit-refresh)))
  t)

(defun magit-visit-file (file &optional other-window)
  (interactive (list (magit-file-at-point) current-prefix-arg))
  (unless (file-exists-p file)
    (user-error "Can't visit deleted file: %s" file))
  (if (file-directory-p file)
      (progn
        (setq file (file-name-as-directory (expand-file-name file)))
        (if (equal (magit-get-top-dir (file-name-directory file))
                   (magit-get-top-dir))
            (magit-dired-jump other-window)
          (magit-status file (if other-window
                                 'pop-to-buffer
                               'switch-to-buffer))))
<<<<<<< HEAD
    (let ((pos (magit-section-when hunk
                 (magit-hunk-file-position it)))
          (buffer (or (get-file-buffer file)
                      (find-file-noselect file))))
      (if (or other-window (get-buffer-window buffer))
          (pop-to-buffer buffer)
        (switch-to-buffer buffer))
      (when pos
        (goto-char (point-min))
        (forward-line (1- (car pos)))
        (move-to-column (cdr pos))))
    (when (magit-anything-unmerged-p file)
      (smerge-start-session))))

(defun magit-hunk-file-position (section)
  (let* ((value (magit-section-value section))
         (hunk-line (line-number-at-pos (point)))
         (goto-line (car (last value)))
         (offset (- (length value) 2))
         (column (current-column)))
    (save-excursion
      (string-match "^\\+\\([0-9]+\\)" goto-line)
      (setq goto-line (string-to-number (match-string 1 goto-line)))
      (goto-char (magit-section-content section))
      (while (< (line-number-at-pos) hunk-line)
        (unless (string-match-p
                 "-" (buffer-substring (point) (+ (point) offset)))
          (cl-incf goto-line))
        (forward-line))
      (cons goto-line (if (looking-at "-") 0 (max 0 (- column offset)))))))
=======
    (if other-window
        (find-file-other-window file)
      (find-file file))
    (when line
      (goto-char (point-min))
      (forward-line (1- line))
      (when (> column 0)
        (move-to-column (1- column))))))

(defun magit-hunk-item-target-line (hunk)
  (save-excursion
    (beginning-of-line)
    (let ((line (line-number-at-pos)))
      (goto-char (magit-section-beginning hunk))
      (unless (looking-at "@@+ .* \\+\\([0-9]+\\)\\(,[0-9]+\\)? @@+")
        (user-error "Hunk header not found"))
      (let ((target (string-to-number (match-string 1))))
        (forward-line)
        (while (< (line-number-at-pos) line)
          ;; XXX - deal with combined diffs
          (unless (looking-at "-")
            (setq target (+ target 1)))
          (forward-line))
        target))))

;;;###autoload
(defun magit-dired-jump (&optional other-window)
  "Visit current item in dired.
With a prefix argument, visit in other window."
  (interactive "P")
  (require 'dired-x)
  (dired-jump other-window
              (file-truename
               (magit-section-action dired-jump (info parent-info)
                 ([file untracked] info)
                 ((diff diffstat) info)
                 (hunk parent-info)
                 (t default-directory)))))

(defvar-local magit-file-log-file nil)
(defvar-local magit-show-current-version nil)

;;;###autoload
(defun magit-show (rev file &optional switch-function)
  "Display and select a buffer containing FILE as stored in REV.

Insert the contents of FILE as stored in the revision REV into a
buffer.  Then select the buffer using `pop-to-buffer' or with a
prefix argument using `switch-to-buffer'.  Non-interactivity use
SWITCH-FUNCTION to switch to the buffer, if that is nil simply
return the buffer, without displaying it."
  ;; REV may also be one of the symbols `index' or `working' but
  ;; that is only intended for use by `magit-ediff'.
  (interactive
   (let (rev file section)
     (magit-section-case (info parent)
       (commit (setq file magit-file-log-file rev info))
       (hunk   (setq section parent))
       (diff   (setq section it)))
     (if section
         (setq rev  (car (magit-diff-range section))
               file (magit-section-info section))
       (unless rev
         (setq rev (magit-get-current-branch))))
     (setq rev  (magit-read-rev "Retrieve file from revision" rev)
           file (cl-case rev
                  (working (read-file-name "Find file: "))
                  (index   (magit-read-file-from-rev "HEAD" file))
                  (t       (magit-read-file-from-rev rev file))))
     (list rev file (if current-prefix-arg
                        'switch-to-buffer
                      'pop-to-buffer))))
  (let (buffer)
    (if (eq rev 'working)
        (setq buffer (find-file-noselect file))
      (let ((name (format "%s.%s" file
                          (if (symbolp rev)
                              (format "@{%s}" rev)
                            (replace-regexp-in-string "/" ":" rev)))))
        (setq buffer (get-buffer name))
        (when buffer
          (with-current-buffer buffer
            (if (and (equal file magit-file-name)
                     (equal rev  magit-show-current-version))
                (let ((inhibit-read-only t))
                  (erase-buffer))
              (setq buffer nil))))
        (with-current-buffer
            (or buffer (setq buffer (create-file-buffer name)))
          (setq buffer-read-only t)
          (with-silent-modifications
            (if (eq rev 'index)
                (let ((temp (car (split-string
                                  (magit-git-string "checkout-index"
                                                    "--temp" file)
                                  "\t")))
                      (inhibit-read-only t))
                  (insert-file-contents temp nil nil nil t)
                  (delete-file temp))
              (magit-git-insert "cat-file" "-p" (concat rev ":" file))))
          (let ((buffer-file-name (expand-file-name file (magit-get-top-dir))))
            (normal-mode t))
          (setq magit-file-name file)
          (setq magit-show-current-version rev)
          (goto-char (point-min)))))
    (when switch-function
      (with-current-buffer buffer
        (funcall switch-function (current-buffer))))
    buffer))

;;;; Act
;;;;; Merging

;;;###autoload
(defun magit-merge (revision &optional do-commit)
  "Merge REVISION into the current 'HEAD', leaving changes uncommitted.
With a prefix argument, skip editing the log message and commit.
\('git merge [--no-commit] REVISION')."
  (interactive (list (magit-read-rev "Merge"
                                     (or (magit-guess-branch)
                                         (magit-get-previous-branch)))
                     current-prefix-arg))
  (when (or (not (magit-anything-modified-p))
            (not magit-merge-warn-dirty-worktree)
            (yes-or-no-p
             "Running merge in a dirty worktree could cause data loss.  Continue?"))
    (magit-run-git "merge" revision magit-custom-options
                   (unless do-commit "--no-commit"))
    (when (file-exists-p ".git/MERGE_MSG")
      (let ((magit-custom-options nil))
        (magit-commit)))))

;;;###autoload
(defun magit-merge-abort ()
  "Abort the current merge operation."
  (interactive)
  (if (file-exists-p (magit-git-dir "MERGE_HEAD"))
      (when (yes-or-no-p "Abort merge? ")
        (magit-run-git-async "merge" "--abort"))
    (user-error "No merge in progress")))

;;;;; Branching

;;;###autoload
(defun magit-checkout (revision)
  "Switch 'HEAD' to REVISION and update working tree.
Fails if working tree or staging area contain uncommitted changes.
If REVISION is a remote branch, offer to create a local branch.
\('git checkout [-b] REVISION')."
  (interactive
   (list (let ((current-branch (magit-get-current-branch))
               (default (or (magit-guess-branch)
                            (magit-get-previous-branch))))
           (magit-read-rev (format "Switch from '%s' to" current-branch)
                           (unless (string= current-branch default)
                             default)
                           current-branch))))
  (magit-save-some-buffers)
  (or (and (string-match "^\\(?:refs/\\)?remotes/\\([^/]+\\)/\\(.+\\)" revision)
           (let ((remote (match-string 1 revision))
                 (branch (match-string 2 revision)))
             (and (yes-or-no-p (format "Create local branch for %s? " branch))
                  (let ((local (read-string
                                (format "Call local branch (%s): " branch)
                                nil nil branch)))
                    (if (magit-ref-exists-p (concat "refs/heads/" local))
                        (user-error "'%s' already exists" local)
                      (magit-run-git "checkout" "-b" local revision)
                      t)))))
      (magit-run-git "checkout" revision)))

;;;###autoload
(defun magit-create-branch (branch parent)
  "Switch 'HEAD' to new BRANCH at revision PARENT and update working tree.
Fails if working tree or staging area contain uncommitted changes.
\('git checkout -b BRANCH REVISION')."
  (interactive
   (list (read-string "Create branch: ")
         (magit-read-rev "Parent" (or (magit-guess-branch)
                                      (magit-get-current-branch)))))
  (cond ((run-hook-with-args-until-success
          'magit-create-branch-hook branch parent))
        ((and branch (not (string= branch "")))
         (magit-save-some-buffers)
         (magit-run-git "checkout" magit-custom-options
                        "-b" branch parent))))

;;;###autoload
(defun magit-delete-branch (branch &optional force)
  "Delete the BRANCH.
If the branch is the current one, offers to switch to `master' first.
With prefix, forces the removal even if it hasn't been merged.
Works with local or remote branches.
\('git branch [-d|-D] BRANCH' or 'git push <remote-part-of-BRANCH> :refs/heads/BRANCH')."
  (interactive (list (magit-read-rev "Branch to delete"
                                     (or (magit-guess-branch)
                                         (magit-get-previous-branch)))
                     current-prefix-arg))
  (if (string-match "^\\(?:refs/\\)?remotes/\\([^/]+\\)/\\(.+\\)" branch)
      (magit-run-git-async "push"
                           (match-string 1 branch)
                           (concat ":" (match-string 2 branch)))
    (let* ((current (magit-get-current-branch))
           (is-current (string= branch current))
           (is-master (string= branch "master"))
           (args (list "branch"
                       (if force "-D" "-d")
                       branch)))
      (cond
       ((and is-current is-master)
        (message "Cannot delete master branch while it's checked out."))
       (is-current
        (if (and (magit-ref-exists-p "refs/heads/master")
                 (y-or-n-p "Cannot delete current branch.  Switch to master first? "))
            (progn
              (magit-checkout "master")
              (magit-run-git args))
          (message "The current branch was not deleted.")))
       (t
        (magit-run-git args))))))

;;;###autoload
(defun magit-rename-branch (old new &optional force)
  "Rename branch OLD to NEW.
With prefix, forces the rename even if NEW already exists.
\('git branch [-m|-M] OLD NEW')."
  (interactive
   (let* ((old (magit-read-rev-with-default "Old name"))
          (new (read-string "New name: " old)))
     (list old new current-prefix-arg)))
  (if (or (null new) (string= new "")
          (string= old new))
      (message "Cannot rename branch \"%s\" to \"%s\"." old new)
    (magit-run-git "branch" (if force "-M" "-m") old new)))

(defun magit-guess-branch ()
  "Return a branch name depending on the context of cursor.
If no branch is found near the cursor return nil."
  (magit-section-case (info parent-info)
    (branch          info)
    ([commit wazzup] parent-info)
    ([commit       ] (magit-name-rev info))
    ([       wazzup] info)))

;;;;; Remoting

;;;###autoload
(defun magit-add-remote (remote url)
  "Add the REMOTE and fetch it.
\('git remote add REMOTE URL')."
  (interactive (list (read-string "Remote name: ")
                     (read-string "Remote url: ")))
  (magit-run-git-async "remote" "add" "-f" remote url))

;;;###autoload
(defun magit-remove-remote (remote)
  "Delete the REMOTE.
\('git remote rm REMOTE')."
  (interactive (list (magit-read-remote "Delete remote")))
  (magit-run-git "remote" "rm" remote))

;;;###autoload
(defun magit-rename-remote (old new)
  "Rename remote OLD to NEW.
\('git remote rename OLD NEW')."
  (interactive
   (let* ((old (magit-read-remote "Old name"))
          (new (read-string "New name: " old)))
     (list old new)))
  (if (or (null old) (string= old "")
          (null new) (string= new "")
          (string= old new))
      (message "Cannot rename remote \"%s\" to \"%s\"." old new)
    (magit-run-git "remote" "rename" old new)))

(defun magit-guess-remote ()
  (magit-section-case (info parent-info)
    (remote info)
    (branch parent-info)
    (t      (if (string= info ".") info (magit-get-current-remote)))))

;;;;; Rebase

(defun magit-rebase-info ()
  "Return a list indicating the state of an in-progress rebase.

The returned list has the form (ONTO DONE TOTAL STOPPED AM).
ONTO is the commit being rebased onto.
DONE and TOTAL are integers with obvious meanings.
STOPPED is the SHA-1 of the commit at which rebase stopped.
AM is non-nil if the current rebase is actually a git-am.

Return nil if there is no rebase in progress."
  (let ((m (magit-git-dir "rebase-merge"))
        (a (magit-git-dir "rebase-apply")))
    (cond
     ((file-directory-p m) ; interactive
      (list
       (magit-name-rev (magit-file-line  (expand-file-name "onto" m)))
       (length         (magit-file-lines (expand-file-name "done" m)))
       (cl-loop for line in (magit-file-lines
                             (expand-file-name "git-rebase-todo.backup" m))
                count (string-match "^[^#\n]" line))
       (magit-file-line (expand-file-name "stopped-sha" m))
       nil))

     ((file-regular-p (expand-file-name "onto" a)) ; non-interactive
      (list
       (magit-name-rev       (magit-file-line (expand-file-name "onto" a)))
       (1- (string-to-number (magit-file-line (expand-file-name "next" a))))
       (string-to-number     (magit-file-line (expand-file-name "last" a)))
       (let ((patch-header (magit-file-line
                            (car (directory-files a t "^[0-9]\\{4\\}$")))))
         (when (string-match "^From \\([a-z0-9]\\{40\\}\\) " patch-header)
           (match-string 1 patch-header)))
       nil))

     ((file-regular-p (expand-file-name "applying" a)) ; am
      (list
       (magit-name-rev       "HEAD")
       (1- (string-to-number (magit-file-line (expand-file-name "next" a))))
       (string-to-number     (magit-file-line (expand-file-name "last" a)))
       (let ((patch-header (magit-file-line
                            (car (directory-files a t "^[0-9]\\{4\\}$")))))
         (when (string-match "^From \\([a-z0-9]\\{40\\}\\) " patch-header)
           (match-string 1 patch-header)))
       t)))))

(defun magit-rebase-step ()
  "Initiate or continue a rebase."
  (interactive)
  (let ((rebase (magit-rebase-info)))
    (if rebase
        (let ((cursor-in-echo-area t)
              (message-log-max nil)
              (am (nth 4 rebase)))
          (message "%s in progress. [A]bort, [S]kip, or [C]ontinue? "
                   (if am "Apply mailbox" "Rebase"))
          (cl-case (read-event)
            ((?A ?a) (magit-run-git-async (if am "am" "rebase") "--abort"))
            ((?S ?s) (magit-run-git-async (if am "am" "rebase") "--skip"))
            ((?C ?c) (magit-with-emacsclient magit-server-window-for-commit
                       (magit-run-git-async (if am "am" "rebase") "--continue")))))
      (let* ((branch (magit-get-current-branch))
             (rev (magit-read-rev
                   "Rebase to"
                   (magit-get-tracked-branch branch)
                   branch)))
        (magit-run-git "rebase" rev)))))

;;;###autoload
(defun magit-interactive-rebase (commit)
  "Start a git rebase -i session, old school-style."
  (interactive (let ((commit (magit-section-case (info) (commit info))))
                 (list (if commit
                           (concat commit "^")
                         (magit-read-rev "Interactively rebase to"
                                         (magit-guess-branch))))))
  (magit-assert-emacsclient "rebase interactively")
  (magit-with-emacsclient magit-server-window-for-rebase
    (magit-run-git-async "rebase" "-i" commit)))

;;;;; AM

(defun magit-apply-mailbox (&optional file-or-dir)
  "Apply a series of patches from a mailbox."
  (interactive "fmbox or Maildir file or directory: ")
  (magit-with-emacsclient magit-server-window-for-rebase
    (magit-run-git-async "am" file-or-dir)))

;;;;; Reset

;;;###autoload
(defun magit-reset-head (revision &optional hard)
  "Switch 'HEAD' to REVISION, keeping prior working tree and staging area.
Any differences from REVISION become new changes to be committed.
With prefix argument, all uncommitted changes in working tree
and staging area are lost.
\('git reset [--soft|--hard] REVISION')."
  (interactive (list (magit-read-rev (format "%s head to"
                                             (if current-prefix-arg
                                                 "Hard reset"
                                               "Reset"))
                                     (or (magit-guess-branch) "HEAD"))
                     current-prefix-arg))
  (magit-run-git "reset" (if hard "--hard" "--soft") revision "--"))

;;;###autoload
(defun magit-reset-head-hard (revision)
  "Switch 'HEAD' to REVISION, losing all changes.
Uncomitted changes in both working tree and staging area are lost.
\('git reset --hard REVISION')."
  (interactive (list (magit-read-rev (format "Hard reset head to")
                                     (or (magit-guess-branch) "HEAD"))))
  (magit-reset-head revision t))

;;;###autoload
(defun magit-reset-working-tree (&optional arg)
  "Revert working tree and clear changes from staging area.
\('git reset --hard HEAD').

With a prefix arg, also remove untracked files.
With two prefix args, remove ignored files as well."
  (interactive "p")
  (let ((include-untracked (>= arg 4))
        (include-ignored (>= arg 16)))
    (when (yes-or-no-p (format "Discard all uncommitted changes%s%s? "
                               (if include-untracked
                                   ", untracked files"
                                 "")
                               (if include-ignored
                                   ", ignored files"
                                 "")))
      (magit-reset-head-hard "HEAD")
      (when include-untracked
        (magit-run-git "clean" "-fd" (if include-ignored "-x" ""))))))

;;;;; Rewriting

(defun magit-read-rewrite-info ()
  (when (file-exists-p (magit-git-dir "magit-rewrite-info"))
    (with-temp-buffer
      (insert-file-contents (magit-git-dir "magit-rewrite-info"))
      (goto-char (point-min))
      (read (current-buffer)))))

(defun magit-write-rewrite-info (info)
  (with-temp-file (magit-git-dir "magit-rewrite-info")
    (prin1 info (current-buffer))
    (princ "\n" (current-buffer))))

(defun magit-rewrite-set-commit-property (commit prop value)
  (let* ((info (magit-read-rewrite-info))
         (pending (cdr (assq 'pending info)))
         (p (assoc commit pending)))
    (when p
      (setf (cdr p) (plist-put (cdr p) prop value))
      (magit-write-rewrite-info info)
      (magit-refresh))
    t))

(add-hook 'magit-apply-hook 'magit-rewrite-apply)
(put  'magit-rewrite-apply 'magit-section-action-context [commit pending])
(defun magit-rewrite-apply (commit)
  (magit-apply-commit commit)
  (magit-rewrite-set-commit-property commit 'used t))

(add-hook 'magit-cherry-pick-hook 'magit-rewrite-pick)
(put  'magit-rewrite-pick 'magit-section-action-context [commit pending])
(defun magit-rewrite-pick (commit)
  (magit-cherry-pick-commit commit)
  (magit-rewrite-set-commit-property commit 'used t))

(add-hook 'magit-revert-hook 'magit-rewrite-revert)
(put  'magit-rewrite-revert 'magit-section-action-context [commit pending])
(defun magit-rewrite-revert (commit)
  (when (or (not magit-revert-item-confirm)
            (yes-or-no-p "Revert this commit? "))
    (magit-revert-commit commit)
    (magit-rewrite-set-commit-property commit 'used nil)))

(defun magit-rewrite-set-used ()
  (interactive)
  (magit-section-case (info)
    ([commit pending]
     (magit-rewrite-set-commit-property info 'used t)
     (magit-refresh))))

(defun magit-rewrite-set-unused ()
  (interactive)
  (magit-section-case (info)
    ([commit pending]
     (magit-rewrite-set-commit-property info 'used nil)
     (magit-refresh))))

(defun magit-rewrite-start (from &optional onto)
  (interactive (list (magit-read-rev-with-default "Rewrite from")))
  (when (magit-anything-modified-p)
    (user-error "You have uncommitted changes"))
  (or (not (magit-read-rewrite-info))
      (user-error "Rewrite in progress"))
  (let* ((orig (magit-rev-parse "HEAD"))
         (base (if (or (eq magit-rewrite-inclusive t)
                       (and (eq magit-rewrite-inclusive 'ask)
                            (y-or-n-p "Include selected revision in rewrite? ")))
                   (or (car (magit-commit-parents from))
                       (user-error "Can't rewrite a parentless commit"))
                 from))
         (pending (magit-git-lines "rev-list" (concat base ".."))))
    (magit-write-rewrite-info `((orig ,orig)
                                (pending ,@(mapcar #'list pending))))
    (magit-run-git "reset" "--hard" base "--")))

(defun magit-rewrite-stop (&optional noconfirm)
  (interactive)
  (let* ((info (magit-read-rewrite-info)))
    (or info
        (user-error "No rewrite in progress"))
    (when (or noconfirm
              (yes-or-no-p "Stop rewrite? "))
      (magit-write-rewrite-info nil)
      (magit-refresh))))

(defun magit-rewrite-abort ()
  (interactive)
  (let* ((info (magit-read-rewrite-info))
         (orig (cadr (assq 'orig info))))
    (or info
        (user-error "No rewrite in progress"))
    (when (magit-anything-modified-p)
      (user-error "You have uncommitted changes"))
    (when (yes-or-no-p "Abort rewrite? ")
      (magit-write-rewrite-info nil)
      (magit-run-git "reset" "--hard" orig "--"))))

(defun magit-rewrite-finish ()
  (interactive)
  (magit-rewrite-finish-step)
  (magit-refresh))

(defun magit-rewrite-finish-step ()
  (let ((info (magit-read-rewrite-info)))
    (or info
        (user-error "No rewrite in progress"))
    (let* ((pending (cdr (assq 'pending info)))
           (first-unused
            (let ((rpend (reverse pending)))
              (while (and rpend (plist-get (cdr (car rpend)) 'used))
                (setq rpend (cdr rpend)))
              (car rpend)))
           (commit (car first-unused)))
      (cond ((not first-unused)
             (magit-rewrite-stop t))
            ((magit-git-success "cherry-pick" commit)
             (magit-rewrite-set-commit-property commit 'used t)
             (magit-rewrite-finish-step))
            (t
             (magit-refresh)
             (error "Could not apply %s" commit))))))

(defun magit-rewrite-diff-pending ()
  (interactive)
  (let* ((info (magit-read-rewrite-info))
         (orig (cadr (assq 'orig info))))
    (if orig
        (magit-diff orig nil "-R")
      (user-error "No rewrite in progress"))))
>>>>>>> bf9a86c6

;;;###autoload
(defun magit-dired-jump (&optional other-window)
  "Visit file at point using Dired.
With a prefix argument, visit in other window.  If there
is no file at point then instead visit `default-directory'."
  (interactive "P")
  (dired-jump other-window
              (file-truename (or (magit-file-at-point) default-directory))))

;;;; Bisect

(magit-define-popup magit-bisect-popup
  "Popup console for bisect commands."
  'magit-popups
  :man-page "git-bisect"
  :actions  '((?b "Bad"   magit-bisect-bad)
              (?g "Good"  magit-bisect-good)
              (?k "Skip"  magit-bisect-skip)
              (?r "Reset" magit-bisect-reset)
              (?s "Start" magit-bisect-start)
              (?u "Run"   magit-bisect-run)))

;;;###autoload
(defun magit-bisect-start (bad good)
  "Start a bisect session.

Bisecting a bug means to find the commit that introduced it.
This command starts such a bisect session by asking for a know
good and a bad commit.  To move the session forward use the
other actions from the bisect popup (\
\\<magit-status-mode-map>\\[magit-bisect-popup])."
  (interactive
   (if (magit-bisect-in-progress-p)
       (user-error "Already bisecting")
     (let ((b (magit-read-branch-or-commit "Start bisect with bad revision")))
       (list b (magit-read-other-branch-or-commit "Good revision" b)))))
  (magit-bisect-async "start" (list bad good) t))

;;;###autoload
(defun magit-bisect-reset ()
  "After bisecting cleanup bisection state and return to original HEAD."
  (interactive)
  (when (magit-confirm 'reset-bisect "Reset bisect")
    (magit-run-git "bisect" "reset")
    (ignore-errors (delete-file (magit-git-dir "BISECT_CMD_OUTPUT")))))

;;;###autoload
(defun magit-bisect-good ()
  "While bisecting, mark the current commit as good.
Use this after you have asserted that the commit does not contain
the bug in question."
  (interactive)
  (magit-bisect-async "good"))

;;;###autoload
(defun magit-bisect-bad ()
  "While bisecting, mark the current commit as bad.
Use this after you have asserted that the commit does contain the
bug in question."
  (interactive)
  (magit-bisect-async "bad"))

;;;###autoload
(defun magit-bisect-skip ()
  "While bisecting, skip the current commit.
Use this if for some reason the current commit is not a good one
to test.  This command lets Git choose a different one."
  (interactive)
  (magit-bisect-async "skip"))

;;;###autoload
(defun magit-bisect-run (cmdline)
  "Bisect automatically by running commands after each step."
  (interactive (list (read-shell-command "Bisect shell command: ")))
  (magit-bisect-async "run" (list cmdline)))

(defun magit-bisect-async (subcommand &optional args no-assert)
  (unless (or no-assert (magit-bisect-in-progress-p))
    (user-error "Not bisecting"))
  (let ((file (magit-git-dir "BISECT_CMD_OUTPUT"))
        (default-directory (magit-get-top-dir)))
    (ignore-errors (delete-file file))
    (magit-run-git-with-logfile file "bisect" subcommand args)
    (magit-process-wait)
    (magit-refresh)))

(defun magit-bisect-in-progress-p ()
  (file-exists-p (magit-git-dir "BISECT_LOG")))

(defun magit-insert-bisect-output ()
  (when (magit-bisect-in-progress-p)
    (let ((lines
           (or (magit-file-lines (magit-git-dir "BISECT_CMD_OUTPUT"))
               (list "Bisecting: (no saved bisect output)"
                     "It appears you have invoked `git bisect' from a shell."
                     "There is nothing wrong with that, we just cannot display"
                     "anything useful here.  Consult the shell output instead.")))
          (done-re "^[a-z0-9]\\{40\\} is the first bad commit$"))
      (magit-insert-section (bisect-output t)
        (magit-insert-heading
          (propertize (or (and (string-match done-re (car lines)) (pop lines))
                          (--first (string-match done-re it) lines)
                          (pop lines))
                      'face 'magit-section-heading))
        (dolist (line lines)
          (insert line "\n"))))
    (insert "\n")))

(defun magit-insert-bisect-rest ()
  (when (magit-bisect-in-progress-p)
    (magit-insert-section (bisect-view)
      (magit-insert-heading "Bisect Rest:")
      (magit-git-wash (apply-partially 'magit-log-wash-log 'bisect-vis)
        "bisect" "visualize" "git" "log"
        "--pretty=format:%h%d %s" "--decorate=full"))))

(defun magit-insert-bisect-log ()
  (when (magit-bisect-in-progress-p)
    (magit-insert-section (bisect-log)
      (magit-insert-heading "Bisect Log:")
      (magit-git-wash #'magit-wash-bisect-log "bisect" "log"))))

(defun magit-wash-bisect-log (args)
  (let (beg)
    (while (progn (setq beg (point-marker))
                  (re-search-forward "^\\(git bisect [^\n]+\n\\)" nil t))
      (magit-bind-match-strings (heading) nil
        (magit-delete-match)
        (save-restriction
          (narrow-to-region beg (point))
          (goto-char (point-min))
          (magit-insert-section (bisect-log nil t)
            (magit-insert-heading heading)
            (magit-wash-sequence
             (apply-partially 'magit-log-wash-line 'bisect-log
                              (magit-abbrev-length)))
            (insert ?\n)))))
    (when (re-search-forward
           "# first bad commit: \\[\\([a-z0-9]\\{40\\}\\)\\] [^\n]+\n" nil t)
      (magit-bind-match-strings (hash) nil
        (magit-delete-match)
        (magit-insert-section (bisect-log)
          (magit-insert (concat hash " is the first bad commit\n")))))))

;;; Manipulate
;;;; Init

;;;###autoload
(defun magit-init (directory)
  "Create or reinitialize a Git repository.
Read directory name and initialize it as new Git repository.

If the directory is below an existing repository, then the user
has to confirm that a new one should be created inside; or when
the directory is the root of the existing repository, whether
it should be reinitialized.

Non-interactively DIRECTORY is always (re-)initialized."
  (interactive
   (let* ((dir (file-name-as-directory
                (expand-file-name
                 (read-directory-name "Create repository in: "))))
          (top (magit-get-top-dir dir)))
     (if (and top
              (not (yes-or-no-p
                    (if (string-equal top dir)
                        (format "Reinitialize existing repository %s? " dir)
                      (format "%s is a repository.  Create another in %s? "
                              top dir)))))
         (user-error "Abort")
       (list dir))))
  (magit-run-git "init" (expand-file-name directory)))

;;;###autoload
(defun magit-clone (repository directory)
  "Clone the REPOSITORY to DIRECTORY."
  (interactive
   (let ((url (magit-read-string "Clone repository")))
     (list url (read-directory-name
                "Clone to: " nil nil nil
                (and (string-match "\\([^./]+\\)\\(\\.git\\)?$" url)
                     (match-string 1 url))))))
  (magit-run-git "clone" repository directory))

;;;; Commit

(with-no-warnings ; quiet 24.3.50 byte-compiler
(magit-define-popup magit-commit-popup
  "Popup console for commit commands."
  'magit-popups
  :man-page "git-commit"
  :switches '((?a "Stage all modified and deleted files"   "--all")
              (?e "Allow empty commit"                     "--allow-empty")
              (?v "Show diff of changes to be committed"   "--verbose")
              (?n "Bypass git hooks"                       "--no-verify")
              (?s "Add Signed-off-by line"                 "--signoff")
              (?R "Claim authorship and reset author date" "--reset-author"))
  :options  '((?A "Override the author"  "--author="        read-from-minibuffer)
              (?S "Sign using gpg"       "--gpg-sign="      magit-read-gpg-secret-key)
              (?C "Reuse commit message" "--reuse-message=" read-from-minibuffer))
  :actions  '((?c "Commit"         magit-commit)
              (?e "Extend"         magit-commit-extend)
              (?f "Fixup"          magit-commit-fixup)
              (?F "Instant Fixup"  magit-commit-instant-fixup)
              (?a "Amend"          magit-commit-amend)
              (?r "Reword"         magit-commit-reword)
              (?s "Squash"         magit-commit-squash)
              (?S "Instant Squash" magit-commit-instant-squash))
  :max-action-columns 4
  :default-action 'magit-commit))

(defun magit-commit-log-buffer ()
  (let ((topdir (magit-get-top-dir)))
    (--first (equal topdir (with-current-buffer it
                             (and git-commit-mode (magit-get-top-dir))))
             (append (buffer-list (selected-frame))
                     (buffer-list)))))

(defadvice magit-commit-popup (around pop-to-ongoing activate)
  (--if-let (magit-commit-log-buffer) (switch-to-buffer it) ad-do-it))

;;;###autoload
(defun magit-commit (&optional args)
  "Create a new commit on HEAD.
With a prefix argument amend to the commit at HEAD instead.
\n(git commit [--amend] ARGS)"
  (interactive (if current-prefix-arg
                   (list (cons "--amend" magit-current-popup-args))
                 (list magit-current-popup-args)))
  (when (setq args (magit-commit-assert args))
    (magit-commit-async 'magit-diff-staged args)))

;;;###autoload
(defun magit-commit-amend (&optional args)
  "Amend the last commit.
\n(git commit --amend ARGS)"
  (interactive (list magit-current-popup-args))
  (magit-commit-async 'magit-diff-while-amending "--amend" args))

;;;###autoload
(defun magit-commit-extend (&optional args override-date)
  "Amend the last commit, without editing the message.
With a prefix argument do change the committer date, otherwise
don't.  The option `magit-commit-extend-override-date' can be
used to inverse the meaning of the prefix argument.
\n(git commit --amend --no-edit)"
  (interactive (list magit-current-popup-args
                     (if current-prefix-arg
                         (not magit-commit-reword-override-date)
                       magit-commit-reword-override-date)))
  (when (setq args (magit-commit-assert args (not override-date)))
    (let ((process-environment process-environment))
      (unless override-date
        (setenv "GIT_COMMITTER_DATE" (magit-rev-format "%cd")))
      (magit-commit-async nil "--amend" "--no-edit" args))))

;;;###autoload
(defun magit-commit-reword (&optional args override-date)
  "Reword the last commit, ignoring staged changes.

With a prefix argument do change the committer date, otherwise
don't.  The option `magit-commit-rewrite-override-date' can be
used to inverse the meaning of the prefix argument.

Non-interactively respect the optional OVERRIDE-DATE argument
and ignore the option.
\n(git commit --amend --only)"
  (interactive (list magit-current-popup-args
                     (if current-prefix-arg
                         (not magit-commit-reword-override-date)
                       magit-commit-reword-override-date)))
  (let ((process-environment process-environment))
    (unless override-date
      (setenv "GIT_COMMITTER_DATE" (magit-rev-format "%cd")))
    (magit-commit-async 'magit-diff-while-amending
                        "--amend" "--only" args)))

;;;###autoload
(defun magit-commit-fixup (&optional commit args confirm)
  "Create a fixup commit.
With a prefix argument the target commit has to be confirmed.
Otherwise the commit at point may be used without confirmation
depending on the value of option `magit-commit-squash-confirm'.
\n(git commit --no-edit --fixup=COMMIT [ARGS])"
  (interactive (magit-commit-squash-read-args))
  (magit-commit-squash-internal 'magit-commit-fixup "--fixup"
                                commit args confirm))

;;;###autoload
(defun magit-commit-squash (&optional commit args confirm)
  "Create a squash commit.
With a prefix argument the target commit has to be confirmed.
Otherwise the commit at point may be used without confirmation
depending on the value of option `magit-commit-squash-confirm'.
\n(git commit --no-edit --squash=COMMIT [ARGS])"
  (interactive (magit-commit-squash-read-args))
  (magit-commit-squash-internal 'magit-commit-squash "--squash"
                                commit args confirm))

;;;###autoload
(defun magit-commit-instant-fixup (&optional commit args)
  "Create a fixup commit and instantly rebase.
\n(git commit --no-edit --fixup=COMMIT ARGS;
 git rebase -i COMMIT^ --autosquash --autostash)"
  (interactive (list (magit-commit-at-point) magit-current-popup-args))
  (magit-commit-squash-internal
   (lambda (c a)
     (when (setq c (magit-commit-fixup c a))
       (magit-rebase-autosquash (concat c "^"))))
   "--fixup" commit args t))

;;;###autoload
(defun magit-commit-instant-squash (&optional commit args)
  "Create a squash commit and instantly rebase.
\n(git commit --no-edit --squash=COMMIT ARGS;
 git rebase -i COMMIT^ --autosquash --autostash)"
  (interactive (list (magit-commit-at-point) magit-current-popup-args))
  (magit-commit-squash-internal
   (lambda (c a)
     (when (setq c (magit-commit-squash c a))
       (magit-rebase-autosquash (concat c "^"))))
   "--squash" commit args t))

(defun magit-commit-squash-read-args ()
  (list (magit-commit-at-point) magit-current-popup-args
        (or current-prefix-arg magit-commit-squash-confirm)))

(defun magit-commit-squash-internal (fn option commit args confirm)
  (when (setq args (magit-commit-assert args t))
    (if (and commit (not confirm))
        (let ((magit-diff-auto-show nil))
          (magit-commit-async 'magit-diff-staged "--no-edit"
                              (concat option "=" commit) args)
          commit)
      (magit-log-select
        `(lambda (commit) (,fn commit (list ,@args))))
      (when (magit-diff-auto-show-p 'log-select)
        (let ((magit-diff-switch-buffer-function 'display-buffer))
          (magit-diff-staged))))))

(defun magit-commit-assert (args &optional strict)
  (cond
   ((or (magit-anything-staged-p)
        (and (magit-anything-unstaged-p)
             ;; ^ Everything of nothing is still nothing.
             (member "--all" args))
        (and (not strict)
             ;; ^ For amend variants that don't make sense otherwise.
             (or (member "--amend" args)
                 (member "--allow-empty" args))))
    (or args (list "--")))
   ((and (magit-rebase-in-progress-p)
         (y-or-n-p "Nothing staged.  Continue in-progress rebase? "))
    (magit-commit-async nil "--continue")
    nil)
   ((and (file-exists-p (magit-git-dir "MERGE_MSG"))
         (not (magit-anything-unstaged-p)))
    (or args (list "--")))
   (magit-commit-ask-to-stage
    (when (magit-diff-auto-show-p 'stage-all)
      (magit-diff-unstaged))
    (prog1 (when (y-or-n-p "Nothing staged.  Stage and commit everything? ")
             (magit-run-git "add" "-u" ".")
             (or args (list "--")))
      (when (and (magit-diff-auto-show-p 'stage-all)
                 (derived-mode-p 'magit-diff-mode))
        (magit-mode-quit-window))))
   (t
    (user-error "Nothing staged"))))

(defun magit-commit-async (diff-fn &rest args)
  (magit-server-visit-args 'commit t args)
  (when (and diff-fn (magit-diff-auto-show-p 'commit))
    (let ((magit-inhibit-save-previous-winconf t))
      (funcall diff-fn)))
  (apply #'magit-run-git-with-editor "commit" args))

(defun magit-server-visit ()
  (when (or (string-match-p git-commit-filename-regexp buffer-file-name)
            (string-match-p git-rebase-filename-regexp buffer-file-name))
    (let ((type     (nth 0 magit-server-visit-args))
          (otherwin (nth 1 magit-server-visit-args))
          (topdir   (nth 2 magit-server-visit-args))
          (winconf  (nth 3 magit-server-visit-args))
          (args     (nth 4 magit-server-visit-args)))
      (setq-local server-window (if otherwin 'pop-to-buffer 'switch-to-buffer))
      (when (equal (magit-get-top-dir) topdir)
        (setq with-editor-previous-winconf winconf)
        (setq magit-refresh-args args)))))

(add-hook 'server-visit-hook 'magit-server-visit t)
(add-hook 'with-editor-filter-visit-hook 'magit-server-visit t)

(defun magit-read-file-trace (ignored)
  (let ((file  (magit-read-file-from-rev "HEAD" "File"))
        (trace (magit-read-string "Trace")))
    (if (string-match
         "^\\(/.+/\\|:[^:]+\\|[0-9]+,[-+]?[0-9]+\\)\\(:\\)?$" trace)
        (concat trace (or (match-string 2 trace) ":") file)
      (user-error "Trace is invalid, see man git-log"))))

(defvar magit-gpg-secret-key-hist nil)

(defun magit-read-gpg-secret-key (prompt &optional initial-input)
  (require 'epa)
  (let ((keys (--map (list (epg-sub-key-id (car (epg-key-sub-key-list it)))
                           (-when-let (id-obj (car (epg-key-user-id-list it)))
                             (let    ((id-str (epg-user-id-string id-obj)))
                               (if (stringp id-str)
                                   id-str
                                 (epg-decode-dn id-obj)))))
                     (epg-list-keys (epg-make-context epa-protocol) nil t))))
    (magit-completing-read prompt keys nil nil nil 'magit-gpg-secret-key-hist
                           (car (or magit-gpg-secret-key-hist keys)))))

(defvar magit-commit-add-log-insert-function 'magit-commit-add-log-insert)

(defun magit-commit-add-log ()
  "Add a stub for the current hunk into the commit message buffer.
If no commit is in progress, then initiate it.  Use the function
specified by variable `magit-commit-add-log-insert-function' to
actually insert the entry."
  (interactive)
  (let ((log (magit-commit-log-buffer)) buf pos)
    (save-window-excursion
      (call-interactively #'magit-visit-file)
      (setq buf (current-buffer)
            pos (point)))
    (unless log
      (unless (magit-commit-assert nil)
        (user-error "Abort"))
      (magit-commit)
      (while (not (setq log (magit-commit-log-buffer)))
        (sit-for 0.01)))
    (save-excursion
      (with-current-buffer buf
        (goto-char pos)
        (funcall magit-commit-add-log-insert-function log
                 (file-relative-name buffer-file-name (magit-get-top-dir))
                 (add-log-current-defun))))))

(defun magit-commit-add-log-insert (buffer file defun)
  (with-current-buffer buffer
    (goto-char (point-min))
    (cond ((not (re-search-forward (format "^\\* %s" (regexp-quote file))
                                   nil t))
           ;; No entry for file, create it.
           (goto-char (point-max))
           (forward-comment -1000)
           (unless (or (bobp) (looking-back "\\(\\*[^\n]+\\|\n\\)"))
             (insert "\n"))
           (insert (format "\n* %s" file))
           (when defun
             (insert (format " (%s)" defun)))
           (insert ": "))
          (defun
           ;; found entry for file, look for defun
           (let ((limit (save-excursion
                          (or (and (re-search-forward "^\\* " nil t)
                                   (match-beginning 0))
                              (progn (goto-char (point-max))
                                     (forward-comment -1000)
                                     (point))))))
             (cond ((re-search-forward
                     (format "(.*\\_<%s\\_>.*):" (regexp-quote defun))
                     limit t)
                    ;; found it, goto end of current entry
                    (if (re-search-forward "^(" limit t)
                        (backward-char 2)
                      (goto-char limit)))
                   (t
                    ;; not found, insert new entry
                    (goto-char limit)
                    (if (bolp)
                        (open-line 1)
                      (newline))
                    (insert (format "(%s): " defun))))))
          (t
           ;; found entry for file, look for its beginning
           (when (looking-at ":")
             (forward-char 2))))))

;;;; Branch

(magit-define-popup magit-branch-popup
  "Popup console for branch commands."
  'magit-popups
  :man-page "git-branch"
  :switches '((?t "Set upstream configuration" "--track"))
  :actions  '((?b "Checkout"          magit-checkout)
              (?c "Create"            magit-branch)
              (?B "Create & Checkout" magit-branch-and-checkout)
              (?u "Set upstream"      magit-branch-set-upstream)
              (?r "Rename"            magit-branch-rename)
              (?k "Delete"            magit-branch-delete))
  :default-arguments '("--track")
  :default-action 'magit-checkout)

;;;###autoload
(defun magit-checkout (revision)
  "Checkout REVISION, updating the index and the working tree.
If REVISION is a local branch then that becomes the current
branch.  If it is something else then `HEAD' becomes detached.
Checkout fails if the working tree or the staging area contain
changes.
\n(git checkout REVISION)."
  (interactive (list (magit-read-other-branch-or-commit "Checkout")))
  (magit-run-git "checkout" revision))

(defun magit-branch (branch start-point &optional args)
  "Create BRANCH at branch or revision START-POINT.
\n(git branch [ARGS] BRANCH START-POINT)."
  (interactive (magit-branch-read-args "Create branch"))
  (magit-run-git "branch" args branch start-point))

;;;###autoload
(defun magit-branch-and-checkout (branch start-point &optional args)
  "Create and checkout BRANCH at branch or revision START-POINT.
\n(git checkout [ARGS] -b BRANCH START-POINT)."
  (interactive (magit-branch-read-args "Create and checkout branch"))
  (magit-run-git "checkout" args "-b" branch start-point))

(defun magit-branch-read-args (prompt)
  (let* ((args magit-current-popup-args)
         (start (magit-read-branch-or-commit (concat prompt " starting at")))
         (branch
          (magit-read-string
           "Branch name"
           (and (member start (magit-list-remote-branch-names))
                (mapconcat #'identity (cdr (split-string start "/")) "/")))))
    (when (and (member "--track" args)
               (not (magit-branch-p start)))
      (setq args (delete "--track" args)))
    (list branch start args)))

;;;###autoload
(defun magit-branch-delete (branch &optional force)
  "Delete BRANCH.
Without a prefix argument deleting a branch that hasn't been
merged will fail.  With a prefix argument the deletion is forced.
When BRANCH is the current branch offer to first detach HEAD or
checkout the \"master\" branch.
\n(git branch -d|-D BRANCH || git push REMOTE :BRANCH)."
  (interactive (list (magit-read-branch (if current-prefix-arg
                                            "Force delete branch"
                                          "Delete branch")
                                        (magit-get-previous-branch))
                     current-prefix-arg))
  (let ((ref (magit-ref-fullname branch)))
    (unless ref
      (error "%s cannot be resolved" branch))
    (if (string-match "^refs/remotes/\\([^/]+\\)/\\(.+\\)" ref)
        (magit-run-git-async "push"      (match-string 1 ref)
                             (concat ":" (match-string 2 ref)))
      (cl-case (when (equal ref (magit-ref-fullname (magit-get-current-branch)))
                 (let ((msg (format "Branch %s is checked out.  " branch)))
                   (if (equal ref "refs/heads/master")
                       (magit-read-char-case msg nil
                         (?d "[d]etach HEAD & delete" 'detach)
                         (?a "[a]bort"                'abort))
                     (magit-read-char-case msg nil
                       (?d "[d]etach HEAD & delete"     'detach)
                       (?c "[c]heckout master & delete" 'master)
                       (?a "[a]bort"                    'abort)))))
        (detach (setq force t) (magit-call-git "checkout" "--detach"))
        (master (setq force t) (magit-call-git "checkout" "master"))
        (abort  (user-error "Branch %s not deleted" branch)))
      (magit-run-git "branch" (if force "-D" "-d") branch))))

;;;###autoload
(defun magit-branch-set-upstream (branch upstream)
  "Change the UPSTREAM branch of BRANCH."
  (interactive
   (let ((b (magit-read-local-branch "Change upstream of branch")))
     (list b (magit-read-other-branch "Change upstream to branch" b))))
  (if upstream
      (magit-run-git "branch" (concat "--set-upstream-to=" upstream) branch)
    (magit-run-git "branch" "--unset-upstream" branch)))

;;;###autoload
(defun magit-request-pull (url start)
  (interactive
   (let* ((remote (magit-read-remote "Remote"))
          (branch (magit-read-remote-branch "Branch" remote)))
     (list (magit-get "remote" remote "url")
           (magit-get-tracked-branch))))
  (let ((dir default-directory))
    ;; mu4e changes default-directory
    (compose-mail)
    (setq default-directory dir))
  (message-goto-body)
  (process-file magit-git-executable nil t nil "request-pull" start url)
  (set-buffer-modified-p nil))

;;;###autoload
(defun magit-branch-rename (old new &optional force)
  "Rename branch OLD to NEW.
With prefix, forces the rename even if NEW already exists.
\n(git branch -m|-M OLD NEW)."
  (interactive
   (let ((branch (magit-read-local-branch "Rename branch")))
     (list branch
           (magit-read-string (format "Rename branch '%s' to" branch))
           current-prefix-arg)))
  (unless (string= old new)
    (magit-run-git "branch" (if force "-M" "-m") old new)))

;;;###autoload
(defun magit-branch-edit-description (branch)
  "Edit the description of BRANCH."
  (interactive (list (magit-read-local-branch "Edit branch description")))
  (magit-run-git-with-editor "branch" "--edit-description"))

(defun magit-insert-branch-description ()
  (let ((branch (magit-get-current-branch)))
    (--when-let (magit-git-lines
                 "config" (format "branch.%s.description" branch))
      (magit-insert-section (branchdesc branch t)
        (magit-insert-heading branch ": " (car it))
        (insert (mapconcat 'identity (cdr it) "\n"))
        (insert "\n\n")))))

;;;; Merge

(magit-define-popup magit-merge-popup
  "Popup console for merge commands."
  'magit-popups 'magit-popup-sequence-mode
  :man-page "git-merge"
  :switches '((?f "Fast-forward only" "--ff-only")
              (?n "No fast-forward"   "--no-ff")
              (?s "Squash"            "--squash"))
  :options  '((?s "Strategy" "--strategy=" read-from-minibuffer))
  :actions  '((?m "Merge"                  magit-merge)
              (?e "Merge and edit message" magit-merge-editmsg)
              (?n "Merge but don't commit" magit-merge-nocommit))
  :sequence-actions   '((?c "Commit merge" magit-commit)
                        (?a "Abort merge"  magit-merge-abort))
  :sequence-predicate 'magit-merge-state
  :default-action 'magit-merge)

;;;###autoload
(defun magit-merge (rev &optional args nocommit)
  "Merge commit REV into the current branch; using default message.

Unless there are conflicts or a prefix argument is used create a
merge commit using a generic commit message and without letting
the user inspect the result.  With a prefix argument pretend the
merge failed to give the user the opportunity to inspect the
merge.

\(git merge --no-edit|--no-commit [ARGS] REV)"
  (interactive (list (magit-read-other-branch-or-commit "Merge")
                     magit-current-popup-args
                     current-prefix-arg))
  (magit-merge-assert)
  (magit-run-git "merge" (if nocommit "--no-commit" "--no-edit") args rev))

;;;###autoload
(defun magit-merge-editmsg (rev &optional args)
  "Merge commit REV into the current branch; and edit message.
Perform the merge and prepare a commit message but let the user
edit it.
\n(git merge --edit [ARGS] rev)"
  (interactive (list (magit-read-other-branch-or-commit "Merge")
                     magit-current-popup-args))
  (magit-merge-assert)
  (magit-run-git-with-editor "merge" "--edit" args rev))

;;;###autoload
(defun magit-merge-nocommit (rev &optional args)
  "Merge commit REV into the current branch; pretending it failed.
Pretend the merge failed to give the user the opportunity to
inspect the merge and change the commit message.
\n(git merge --no-commit [ARGS] rev)"
  (interactive (list (magit-read-other-branch-or-commit "Merge")
                     magit-current-popup-args))
  (magit-merge-assert)
  (magit-run-git "merge" "--no-commit" args rev))

;;;###autoload
(defun magit-merge-abort ()
  "Abort the current merge operation.
\n(git merge --abort)"
  (interactive)
  (if (file-exists-p (magit-git-dir "MERGE_HEAD"))
      (when (magit-confirm 'abort-merge "Abort merge")
        (magit-run-git-async "merge" "--abort"))
    (user-error "No merge in progress")))

(defun magit-checkout-stage (file arg &optional restore-conflict)
  "During a conflict checkout and stage side, or restore conflict."
  (interactive
   (let ((default-directory (magit-get-top-dir))
         (file (magit-completing-read "Checkout file"
                                      (magit-tracked-files) nil nil nil
                                      'magit-read-file-hist
                                      (magit-current-file))))
     (cond
      ((member file (magit-unmerged-files))
       (list file (magit-checkout-read-stage file)))
      ((yes-or-no-p (format "Restore conflicts in %s? " file))
       (list file "--merge" t))
      (t
       (user-error "Quit")))))
  (if restore-conflict
      (progn
        (with-temp-buffer
          (insert "0 0000000000000000000000000000000000000000\t" file "\n")
          (--> (magit-git-string "ls-tree" (magit-git-string
                                            "merge-base" "MERGE_HEAD" "HEAD")
                                 file)
            (replace-regexp-in-string "\t" " 1\t" it)
            (insert it "\n"))
          (--> (magit-git-string "ls-tree" "HEAD" file)
            (replace-regexp-in-string "\t" " 2\t" it)
            (insert it "\n"))
          (--> (magit-git-string "ls-tree" "MERGE_HEAD" file)
            (replace-regexp-in-string "\t" " 3\t" it)
            (insert it "\n"))
          (magit-run-git-with-input nil "checkout" arg file))
        (magit-refresh))
    (magit-call-git "checkout" arg file)
    (if (string= arg "--merge")
        (magit-refresh)
      (magit-run-git "add" file))))

(defun magit-merge-state ()
  (file-exists-p (magit-git-dir "MERGE_HEAD")))

(defun magit-merge-assert ()
  (or (not (magit-anything-modified-p))
      (not magit-merge-warn-dirty-worktree)
      (magit-confirm
       'merge-dirty
       "Running merge in a dirty worktree could cause data loss.  Continue")
      (user-error "Abort")))

(defun magit-checkout-read-stage (file)
  (magit-read-char-case (format "For %s checkout: " file) t
    (?o "[o]ur stage"   "--ours")
    (?t "[t]heir stage" "--theirs")
    (?c "[c]onflict"    "--merge")))

(defun magit-insert-merge-log ()
  (-when-let (heads (mapcar 'magit-get-shortname
                            (magit-file-lines (magit-git-dir "MERGE_HEAD"))))
    (magit-insert-section (commit (car heads))
      (magit-insert-heading
        (format "Merging %s:" (mapconcat 'identity heads ", ")))
      (magit-insert-log
       (concat (magit-git-string "merge-base" "--octopus" "HEAD" (car heads))
               ".." (car heads))
       (let ((args magit-log-section-args))
         (unless (member "--decorate=full" magit-log-section-args)
           (push "--decorate=full" args))
         args)))))

;;;; Rebase

(magit-define-popup magit-rebase-popup
  "Key menu for rebasing."
  'magit-popups 'magit-popup-sequence-mode
  :man-page "git-rebase"
  :switches '((?k "Keep empty commits" "--keep-empty")
              (?p "Preserve merges" "--preserve-merges")
              (?c "Lie about author date" "--committer-date-is-author-date")
              (?a "Autosquash" "--autosquash")
              (?A "Autostash" "--autostash"))
  :actions  '((?r "Rebase"      magit-rebase)
              (?o "Rebase onto" magit-rebase-onto)
              (?e "Interactive" magit-rebase-interactive)
              (?f "Autosquash"  magit-rebase-autosquash))
  :sequence-actions '((?r "Continue" magit-rebase-continue)
                      (?s "Skip"     magit-rebase-skip)
                      (?e "Edit"     magit-rebase-edit)
                      (?a "Abort"    magit-rebase-abort))
  :sequence-predicate 'magit-rebase-in-progress-p)

;;;###autoload
(defun magit-rebase (upstream &optional args)
  "Start an non-interactive rebase operation.
\n(git rebase UPSTREAM[^] [ARGS])"
  (interactive (if (magit-rebase-in-progress-p)
                   (list nil)
                 (list (magit-read-other-branch-or-commit
                        "Rebase to"
                        (magit-get-current-branch)
                        (magit-get-tracked-branch))
                       magit-current-popup-args)))
  (if upstream
      (progn (message "Rebasing...")
             (magit-rebase-async upstream args)
             (message "Rebasing...done"))
    (magit-log-select
      `(lambda (commit)
         (magit-rebase (concat commit "^") (list ,@args))))))

;;;###autoload
(defun magit-rebase-onto (newbase upstream &optional args)
  "Start an non-interactive rebase operation, using `--onto'.
\n(git rebase --onto NEWBASE UPSTREAM[^] [ARGS])"
  (interactive (list (magit-read-other-branch-or-commit
                      "Rebase to"
                      (magit-get-current-branch)
                      (magit-get-tracked-branch))
                     nil))
  (if upstream
      (progn (message "Rebasing...")
             (magit-rebase-async "--onto" newbase upstream args)
             (message "Rebasing...done"))
    (magit-log-select
      `(lambda (commit)
         (magit-rebase-onto ,newbase (concat commit "^") ,args)))))

;;;###autoload
(defun magit-rebase-interactive (commit &optional args)
  "Start an interactive rebase operation.
\n(git rebase -i COMMIT[^] [ARGS])"
  (interactive (let ((commit (magit-commit-at-point)))
                 (list (and commit (concat commit "^"))
                       magit-current-popup-args)))
  (cond
   ((magit-rebase-in-progress-p)
    (magit-rebase-popup))
   ((setq commit (magit-rebase-interactive-assert commit))
    (magit-rebase-async "-i" commit args))
   (t
    (magit-log-select
      `(lambda (commit)
         (magit-rebase-interactive (concat commit "^") (list ,@args)))))))

;;;###autoload
(defun magit-rebase-autosquash (commit &optional args)
  "Combine squash and fixup commits with their intended targets.
\n(git rebase -i COMMIT[^] --autosquash --autostash [ARGS])"
  (interactive (list (magit-get-tracked-branch) magit-current-popup-args))
  (if (setq commit (magit-rebase-interactive-assert commit))
      (let ((process-environment process-environment))
        (setenv "GIT_SEQUENCE_EDITOR" magit-success-executable)
        (magit-rebase-async "-i" commit "--autosquash" "--autostash" args))
    (magit-log-select
      `(lambda (commit)
         (magit-rebase-autosquash (concat commit "^") (list ,@args))))))

;;;###autoload
(defun magit-rebase-continue ()
  "Restart the current rebasing operation."
  (interactive)
  (if (magit-rebase-in-progress-p)
      (if (magit-anything-unstaged-p)
          (error "Cannot continue rebase with unstaged changes")
        (magit-rebase-async "--continue"))
    (user-error "No rebase in progress")))

;;;###autoload
(defun magit-rebase-skip ()
  "Skip the current commit and restart the current rebase operation."
  (interactive)
  (if (magit-rebase-in-progress-p)
      (magit-rebase-async "--skip")
    (user-error "No rebase in progress")))

;;;###autoload
(defun magit-rebase-edit ()
  "Edit the todo list of the current rebase operation."
  (interactive)
  (if (magit-rebase-in-progress-p)
      (magit-rebase-async "--edit-todo")
    (user-error "No rebase in progress")))

;;;###autoload
(defun magit-rebase-abort ()
  "Abort the current rebase operation, restoring the original branch."
  (interactive)
  (if (magit-rebase-in-progress-p)
      (magit-run-git "rebase" "--abort")
    (user-error "No rebase in progress")))

(defun magit-rebase-async (&rest args)
  (apply #'magit-run-git-sequencer 'rebase "rebase" args)
  (set-process-sentinel magit-this-process #'magit-rebase-process-sentinel))

(defun magit-rebase-process-sentinel (process event)
  (when (memq (process-status process) '(exit signal))
    (magit-process-sentinel process event)
    (--when-let (magit-mode-get-buffer
                 magit-status-buffer-name-format
                 'magit-status-mode)
      (with-current-buffer it
        (--when-let (magit-get-section
                     `((commit . ,(magit-rebase-stopped-commit))
                       (rebase-sequence)
                       (status)))
          (magit-goto-char (magit-section-start it)))))))

(defun magit-rebase-stopped-commit ()
  (let ((file (magit-git-dir "rebase-merge/done")))
    (when (file-exists-p file)
      (cadr (split-string (car (last (magit-file-lines file))))))))

(defun magit-rebase-interactive-assert (commit)
  (when commit
    (if (magit-git-lines "rev-list" "--merges" (concat commit "..HEAD"))
        (magit-read-char-case "Proceed despite merge in rebase range?  " nil
          (?c "[c]ontinue" commit)
          (?s "[s]elect other" nil)
          (?a "[a]bort" (user-error "Quit")))
      commit)))

(defun magit-rebase-in-progress-p ()
  "Return t if a rebase is in progress."
  (or (file-exists-p (magit-git-dir "rebase-merge"))
      (file-exists-p (magit-git-dir "rebase-apply/onto"))))

(defun magit-insert-rebase-sequence ()
  (when (magit-rebase-in-progress-p)
    (let ((interactive (file-directory-p (magit-git-dir "rebase-merge"))))
      (magit-insert-section (rebase-sequence)
        (magit-insert-heading
          (if interactive
              (format "Rebasing %s:"
                      (-> "rebase-merge/head-name"
                        magit-git-dir magit-file-line magit-get-shortname))
            (format "Rebasing %s onto %s:"
                    (-> "rebase-apply/head-name"
                      magit-git-dir magit-file-line magit-get-shortname)
                    (-> "rebase-apply/onto"
                      magit-git-dir magit-file-line magit-get-shortname))))
        (if interactive
            (progn
              (dolist (line (nreverse
                             (magit-file-lines
                              (magit-git-dir "rebase-merge/git-rebase-todo"))))
                (when (string-match "^\\([^# ]+\\) \\([^ ]+\\) \\(.*\\)$" line)
                  (magit-bind-match-strings (cmd hash msg) line
                    (magit-insert-section (commit hash)
                      (insert cmd " " (magit-format-rev-summary hash) ?\n)))))
              (-when-let (stop (magit-rebase-stopped-commit))
                (magit-insert-section (commit stop)
                  (insert "stop " (magit-format-rev-summary stop) ?\n))))
          (magit-insert-rebase-apply-sequence))
        (let ((onto (magit-file-line
                     (magit-git-dir (if interactive
                                        "rebase-merge/onto"
                                      "rebase-apply/onto")))))
          (dolist (hash (magit-git-lines "log" "--format=%H"
                                         (concat onto "..HEAD")))
            (magit-insert-section (commit hash)
              (insert "done " (magit-format-rev-summary hash) ?\n)))
          (magit-insert-section (commit onto)
            (insert "onto " (magit-format-rev-summary onto) ?\n)))
        (insert ?\n)))))

(defun magit-insert-rebase-apply-sequence ()
  (let* ((files (nreverse (directory-files (magit-git-dir "rebase-apply")
                                           t "^[0-9]\\{4\\}$")))
         (stop (car (last files))))
    (dolist (file files)
      (let (hash)
        (with-temp-buffer
          (insert-file-contents file)
          (re-search-forward "^From \\([^ ]+\\)")
          (setq hash (match-string 1)))
        (magit-insert-section (commit hash)
          (insert (if (eq file stop) "stop " "pick ")
                  (magit-format-rev-summary hash) ?\n))))))

;;;; Pick & Revert

(magit-define-popup magit-cherry-pick-popup
  "Popup console for cherry-pick commands."
  'magit-popups 'magit-popup-sequence-mode
  :man-page "git-cherry-pick"
  :switches '((?s "Add Signed-off-by lines"            "--signoff")
              (?e "Edit commit messages"               "--edit")
              (?x "Reference cherry in commit message" "-x")
              (?F "Attempt fast-forward"               "--ff")
              (?m "Reply merge relative to parent"     "--mainline="))
  :options  '((?s "Strategy" "--strategy=" read-from-minibuffer))
  :actions  '((?A "Cherry Pick"  magit-cherry-pick)
              (?a "Cherry Apply" magit-cherry-apply))
  :sequence-actions '((?A "Continue" magit-sequencer-continue)
                      (?s "Skip"     magit-sequencer-skip)
                      (?a "Abort"    magit-sequencer-abort))
  :sequence-predicate 'magit-sequencer-in-progress-p
  :default-arguments '("--ff"))

;;;###autoload
(defun magit-cherry-pick (commit &optional args)
  (interactive (magit-sequencer-read-args 'cherry-pick "Cherry-pick"))
  (magit-assert-one-parent (car (if (listp commit)
                                    commit
                                  (split-string commit "\\.\\.")))
                           "cherry-pick")
  (magit-run-git-sequencer "cherry-pick" args commit))

;;;###autoload
(defun magit-cherry-apply (commit &optional args)
  (interactive (magit-sequencer-read-args 'cherry-pick "Apply commit"))
  (magit-assert-one-parent commit "cherry-pick")
  (magit-run-git-sequencer "cherry-pick" "--no-commit" args commit))


(magit-define-popup magit-revert-popup
  "Popup console for revert commands."
  'magit-popups 'magit-popup-sequence-mode
  :man-page "git-revert"
  :switches '((?s "Add Signed-off-by lines" "--signoff"))
  :options  '((?s "Strategy" "--strategy="  read-from-minibuffer))
  :actions  '((?V "Revert commit(s)" magit-revert)
              (?v "Revert changes"   magit-revert-no-commit))
  :sequence-actions '((?V "Continue" magit-sequencer-continue)
                      (?s "Skip"     magit-sequencer-skip)
                      (?a "Abort"    magit-sequencer-abort))
  :sequence-predicate 'magit-sequencer-in-progress-p)

;;;###autoload
(defun magit-revert (commit &optional args)
  (interactive (magit-sequencer-read-args 'revert "Revert commit"))
  (magit-assert-one-parent commit "revert")
  (magit-run-git "revert" args commit))

;;;###autoload
(defun magit-revert-no-commit (commit &optional args)
  (interactive (magit-sequencer-read-args 'revert "Revert changes"))
  (magit-assert-one-parent commit "revert")
  (magit-run-git "revert" "--no-commit" args commit))

;;;###autoload
(defun magit-sequencer-continue ()
  (interactive)
  (if (magit-sequencer-in-progress-p)
      (if (magit-anything-unstaged-p)
          (error "Cannot continue due to unstaged changes")
        (magit-run-git-sequencer
         (if (magit-revert-in-progress-p) "revert" "cherry-pick") "--continue"))
    (error "No cherry-pick or revert in progress")))

;;;###autoload
(defun magit-sequencer-skip ()
  (interactive)
  (if (magit-sequencer-in-progress-p)
      (magit-run-git-sequencer
       (if (magit-revert-in-progress-p) "revert" "cherry-pick") "--skip")
    (error "No cherry-pick or revert in progress")))

;;;###autoload
(defun magit-sequencer-abort ()
  (interactive)
  (if (magit-sequencer-in-progress-p)
      (magit-run-git-sequencer
       (if (magit-revert-in-progress-p) "revert" "cherry-pick") "--abort")
    (error "No cherry-pick or revert in progress")))

(defun magit-sequencer-read-args (command prompt)
  (let ((selection (magit-current-sections 'commit)))
    (list (if (or current-prefix-arg (not selection))
              (if (eq command 'cherry-pick)
                  (magit-read-other-branch-or-commit prompt)
                (magit-read-branch-or-commit prompt))
            (setq selection (mapcar 'magit-section-value selection))
            (if (eq command 'cherry-pick)
                (nreverse selection)
              selection))
          magit-current-popup-args)))

(defun magit-sequencer-in-progress-p ()
  (or (magit-cherry-pick-in-progress-p)
      (magit-revert-in-progress-p)))

(defun magit-cherry-pick-in-progress-p ()
  (file-regular-p (magit-git-dir "CHERRY_PICK_HEAD")))

(defun magit-revert-in-progress-p ()
  (file-regular-p (magit-git-dir "REVERT_HEAD")))

(defun magit-insert-sequencer-sequence ()
  (-when-let
      (heading (or (and (magit-cherry-pick-in-progress-p) "Cherry Picking:")
                   (and (magit-revert-in-progress-p)      "Reverting:")))
    (magit-insert-section (sequence)
      (magit-insert-heading heading)
      (let* ((lines (nreverse
                     (magit-file-lines (magit-git-dir "sequencer/todo"))))
             (stop (car (last lines))))
        (dolist (line lines)
          (when (string-match "^pick \\([^ ]+\\) \\(.*\\)$" line)
            (magit-bind-match-strings (hash msg) line
              (magit-insert-section (commit hash)
                (insert (if (eq line stop) "stop " "pick ")
                        (propertize hash 'face 'magit-hash))
                (insert " " msg "\n"))))))
      (insert "\n"))))

;;;; Patch

(magit-define-popup magit-am-popup
  "Popup console for mailbox commands."
  'magit-popups 'magit-popup-sequence-mode
  :man-page "git-am"
  :switches '((?3 "Fall back on 3way merge"           "--3way")
              (?s "Add Signed-off-by lines"           "--signoff")
              (?c "Remove text before scissors line"  "--scissors")
              (?k "Inhibit removal of email cruft"    "--keep")
              (?b "Limit removal of email cruft"      "--keep-non-patch")
              (?d "Use author date as committer date"
                  "--committer-date-is-author-date")
              (?D "Use committer date as author date" "--ignore-date"))
  :options  '((?p "Remove leading slashes from paths" "-p" read-number))
  :actions  '((?w "Apply patches" magit-am-apply-patches)
              (?m "Apply maildir" magit-am-apply-maildir))
  :default-arguments '("--3way")
  :default-actions 'magit-am-apply-patches
  :sequence-actions '((?w "Continue" magit-am-continue)
                      (?s "Skip"     magit-am-skip)
                      (?a "Abort"    magit-am-abort))
  :sequence-predicate 'magit-am-in-progress-p)

;;;###autoload
(defun magit-am-apply-patches (&optional files args)
  (interactive
   (let ((selection (magit-current-sections 'file)))
     (list (if (or current-prefix-arg (not selection))
               (list (read-file-name "Apply patch(es): "
                                     nil (car (last selection))))
             (nreverse (mapcar 'magit-section-value selection)))
           magit-current-popup-args)))
  (magit-run-git-sequencer "am" args "--" (mapcar 'expand-file-name files)))

;;;###autoload
(defun magit-am-apply-maildir (&optional maildir args)
  (interactive (list (read-file-name "Apply mbox or Maildir: ")
                     magit-current-popup-args))
  (magit-run-git-sequencer "am" args (expand-file-name maildir)))

;;;###autoload
(defun magit-am-continue ()
  (interactive)
  (if (magit-am-in-progress-p)
      (if (magit-anything-unstaged-p)
          (error "Cannot continue due to unstaged changes")
        (magit-run-git-sequencer "am" "--continue"))
    (user-error "Not applying any patches")))

;;;###autoload
(defun magit-am-skip ()
  (interactive)
  (if (magit-am-in-progress-p)
      (magit-run-git-sequencer "am" "--skip")
    (user-error "Not applying any patches")))

;;;###autoload
(defun magit-am-abort ()
  (interactive)
  (if (magit-am-in-progress-p)
      (magit-run-git "am" "--abort")
    (user-error "Not applying any patches")))

(defun magit-am-in-progress-p ()
  (file-exists-p (magit-git-dir "rebase-apply/applying")))

(defun magit-insert-am-sequence ()
  (when (file-exists-p (magit-git-dir "rebase-apply/applying"))
    (let (msg file hash)
      (magit-insert-section (sequence)
        (magit-insert-heading "Applying patches:")
        (magit-insert-rebase-apply-sequence)
        (insert ?\n)))))

;;;; Reset

;;;###autoload
(defun magit-reset-index (commit)
  "Reset the index to COMMIT.
Keep the head and working tree as-is, so if COMMIT revers to the
head this effectivley unstages all changes.
\n(git reset --mixed COMMIT)"
  (interactive (list (magit-read-branch-or-commit "Reset index to")))
  (magit-run-git "reset" commit "--"))

;;;###autoload
(defun magit-reset (commit &optional hard)
  "Reset the head and index to COMMIT, but not the working tree.
With a prefix argument also reset the working tree.
\n(git reset --mixed|--hard COMMIT)"
  (interactive (list (magit-read-branch-or-commit
                      (if current-prefix-arg
                          "Hard reset to"
                        "Reset head to"))
                     current-prefix-arg))
  (unless hard
    (magit-maybe-save-head-message commit))
  (magit-run-git "reset" (if hard "--hard" "--mixed") commit))

;;;###autoload
(defun magit-reset-head (commit)
  "Reset the head and index to COMMIT, but not the working tree.
\n(git reset --mixed COMMIT)"
  (interactive (list (magit-read-branch-or-commit "Reset head to")))
  (magit-maybe-save-head-message commit)
  (magit-run-git "reset" "--mixed" commit))

;;;###autoload
(defun magit-reset-soft (commit)
  "Reset the head to COMMIT, but not the index and working tree.
\n(git reset --soft REVISION)"
  (interactive (list (magit-read-branch-or-commit "Soft reset to")))
  (magit-maybe-save-head-message commit)
  (magit-run-git "reset" "--soft" commit))

;;;###autoload
(defun magit-reset-hard (commit)
  "Reset the head, index, and working tree to COMMIT.
\n(git reset --hard REVISION)"
  (interactive (list (magit-read-branch-or-commit "Hard reset to")))
  (magit-run-git "reset" "--hard" commit))

(defun magit-maybe-save-head-message (commit)
  (when (equal (magit-rev-parse commit)
               (magit-rev-parse "HEAD~"))
    (with-temp-buffer
      (magit-git-insert "log" "-1" "--format=%B" "HEAD")
      (when git-commit-major-mode
        (funcall git-commit-major-mode))
      (git-commit-setup-font-lock)
      (git-commit-save-message))))

;;; Transfer
;;;; Remotes

(magit-define-popup magit-remote-popup
  "Popup console for remote commands."
  'magit-popups
  :man-page "git-remote"
  :actions  '((?a "Add"    magit-remote-add)
              (?r "Rename" magit-remote-rename)
              (?k "Remove" magit-remote-remove)))

;;;###autoload
(defun magit-remote-add (remote url)
  "Add the REMOTE and fetch it.
\n(git remote add -f REMOTE URL)."
  (interactive (list (magit-read-string "Remote name")
                     (magit-read-string "Remote url")))
  (magit-run-git-async "remote" "add" "-f" remote url))

;;;###autoload
(defun magit-remote-remove (remote)
  "Delete the REMOTE.
\n(git remote rm REMOTE)."
  (interactive (list (magit-read-remote "Delete remote")))
  (magit-run-git "remote" "rm" remote))

;;;###autoload
(defun magit-remote-rename (old new)
  "Rename remote OLD to NEW.
\n(git remote rename OLD NEW)."
  (interactive
   (let  ((remote (magit-read-remote "Rename remote")))
     (list remote (magit-read-string (format "Rename remote '%s' to" remote)))))
  (unless (string= old new)
    (magit-run-git "remote" "rename" old new)))

;;;; Fetch

(magit-define-popup magit-fetch-popup
  "Popup console for fetch commands."
  'magit-popups
  :man-page "git-fetch"
  :switches '((?p "Prune"   "--prune"))
  :actions  '((?f "Current" magit-fetch-current)
              (?o "Other"   magit-fetch)
              (?a "All"     magit-remote-update))
  :default-action 'magit-fetch-current)

;;;###autoload
(defun magit-fetch (remote &optional args)
  "Fetch from REMOTE."
  (interactive (list (magit-read-remote "Fetch remote")
                     magit-current-popup-args))
  (magit-run-git-async "fetch" remote args))

;;;###autoload
(defun magit-fetch-current (&optional args)
  "Fetch for the default remote.
If there is no default remote, ask for one."
  (interactive (list magit-current-popup-args))
  (magit-fetch (or (magit-get-current-remote)
                   (magit-read-remote "Fetch remote"))
               args))

;;;###autoload
(defun magit-remote-update ()
  "Update all remotes."
  (interactive)
  (magit-run-git-async "remote" "update" magit-current-popup-args))

;;;; Pull

(magit-define-popup magit-pull-popup
  "Popup console for pull commands."
  'magit-popups
  :man-page "git-pull"
  :switches '((?f "Force"  "--force")
              (?r "Rebase" "--rebase"))
  :actions  '((?F "Pull"   magit-pull))
  :default-action 'magit-pull)

;;;###autoload
(defun magit-pull ()
  "Pull changes from a remote repository.

If there is no default remote, the user is prompted for one and
the choosen values is saved.  If there is no default merge
branch, the user is prompted for one and the choosen values is
saved.

With a prefix argument, the default remote is not used and the
user is prompted for a remote.  With two prefix arguments, the
default merge branch is not used and the user is prompted for
a merge branch.  Values entered by the user because of prefix
arguments are not saved."
  (interactive)
  (let* ((branch (magit-get-current-branch))
         (branch-remote (magit-get-current-remote))
         (branch-merge (magit-get "branch" branch "merge"))
         (branch-merge-name (and branch-merge
                                 (save-match-data
                                   (string-match "^refs/heads/\\(.+\\)"
                                                 branch-merge)
                                   (match-string 1 branch-merge))))
         (choose-remote (>= (prefix-numeric-value current-prefix-arg) 4))
         (choose-branch (>= (prefix-numeric-value current-prefix-arg) 16))
         (remote-needed (or choose-remote
                            (not branch-remote)))
         (branch-needed (or choose-branch
                            (not branch-merge-name)))
         (chosen-branch-remote
          (if remote-needed
              (magit-read-remote "Pull from remote" branch-remote)
            branch-remote))
         (chosen-branch-merge-name
          (if branch-needed
              (magit-read-remote-branch (format "Pull branch from remote %s"
                                                chosen-branch-remote)
                                        chosen-branch-remote)
            branch-merge-name)))
    (when (and (not branch-remote)
               (not choose-remote))
      (magit-set chosen-branch-remote "branch" branch "remote"))
    (when (and (not branch-merge-name)
               (not choose-branch))
      (magit-set (format "%s" chosen-branch-merge-name)
                 "branch" branch "merge"))
    (magit-run-git-async
     "pull" magit-current-popup-args
     (and choose-remote chosen-branch-remote)
     (and (or choose-remote choose-branch)
          (list (format "refs/heads/%s:refs/remotes/%s/%s"
                        chosen-branch-merge-name
                        chosen-branch-remote
                        chosen-branch-merge-name))))))

;;;; Push

(magit-define-popup magit-push-popup
  "Popup console for push commands."
  'magit-popups
  :man-page "git-push"
  :switches '((?f "Force"         "--force")
              (?h "Disable hooks" "--no-verify")
              (?d "Dry run"       "-n")
              (?u "Set upstream"  "-u"))
  :actions  '((?P "Push"          magit-push)
              (?t "Push tags"     magit-push-tags))
  :default-action 'magit-push)

;;;###autoload
(defun magit-push-tags (remote &optional args)
  "Push all tags to a remote repository.
If only one remote exists, push to that.  Otherwise prompt for a
remote, offering the remote configured for the current branch as
default."
  (interactive (let ((remotes (magit-list-remotes)))
                 (list (if (= (length remotes) 1)
                           (car remotes)
                         (magit-read-remote "Push tags to remote"))
                       magit-current-popup-args)))
  (magit-run-git-async "push" remote "--tags" args))

;;;###autoload
(defun magit-push (arg)
  "Push the current branch to a remote repository.

With a single prefix argument ask the user what remote to push
to.  With two or more prefix arguments also ask the user the
name of the remote branch to push to.

Otherwise use the remote and branch as configured using the
Git variables `branch.<name>.remote' and `branch.<name>.merge'.
If the former is undefined ask the user.  If the latter is
undefined push without specifing the remote branch explicitly.

Also see option `magit-set-upstream-on-push'."
  (interactive "P")
  (let* ((branch (or (magit-get-current-branch)
                     (user-error "Don't push a detached head.  That's gross")))
         (auto-remote (magit-get-current-remote))
         (used-remote (if (or arg (not auto-remote))
                          (magit-read-remote
                           (format "Push %s to remote" branch) auto-remote)
                        auto-remote))
         (auto-branch (and (equal used-remote auto-remote)
                           (magit-get "branch" branch "merge")))
         (used-branch (if (>= (prefix-numeric-value arg) 16)
                          (magit-read-remote-branch
                           (format "Push %s as branch" branch)
                           used-remote auto-branch)
                        auto-branch)))
    (cond ;; Pushing to what's already configured.
          ((and auto-branch
                (equal auto-branch used-branch)
                (equal auto-remote used-remote)))
          ;; Setting upstream because of magit-current-popup-args.
          ((member "-u" magit-current-popup-args))
          ;; Two prefix arguments; ignore magit-set-upstream-on-push.
          ((>= (prefix-numeric-value arg) 16)
           (and (yes-or-no-p "Set upstream while pushing? ")
                (setq magit-current-popup-args
                      (cons "-u" magit-current-popup-args))))
          ;; Else honor magit-set-upstream-on-push.
          ((eq magit-set-upstream-on-push 'refuse)
           (user-error "Not pushing since no upstream has been set."))
          ((or (eq magit-set-upstream-on-push 'dontask)
               (and (eq magit-set-upstream-on-push t)
                    (yes-or-no-p "Set upstream while pushing? ")))
           (setq magit-current-popup-args (cons "-u" magit-current-popup-args))))
    (magit-run-git-async
     "push" "-v" used-remote
     (if used-branch (format "%s:%s" branch used-branch) branch)
     magit-current-popup-args)))

;;; Miscellaneous
;;;; Tag

(magit-define-popup magit-tag-popup
  "Popup console for tag commands."
  'magit-popups
  :man-page "git-tag"
  :switches '((?a "Annotate" "--annotate")
              (?s "Sign"     "--sign")
              (?f "Force"    "--force"))
  :actions  '((?t "Create"   magit-tag)
              (?k "Delete"   magit-tag-delete)
              (?p "Prune"    magit-tag-prune))
  :default-action 'magit-tag)

;;;###autoload
(defun magit-tag (name rev &optional args)
  "Create a new tag with the given NAME at REV.
With a prefix argument annotate the tag.
\n(git tag [--annotate] NAME REV)"
  (interactive (list (magit-read-tag "Tag name")
                     (magit-read-branch-or-commit "Place tag on")
                     (let ((args magit-current-popup-args))
                       (when current-prefix-arg
                         (add-to-list 'args "--annotate"))
                       args)))
  (magit-run-git-with-editor "tag" args name rev))

;;;###autoload
(defun magit-tag-delete (tags)
  "Delete one or more tags.
If the region marks multiple tags (and nothing else), then offer
to delete those, otherwise prompt for a single tag to be deleted,
defaulting to the tag at point.
\n(git tag -d TAGS)"
  (interactive
   (let ((tags (magit-current-sections 'tag)))
     (if (> (length tags) 1)
         (if (magit-confirm 'delete-tags "Delete %i tags" tags)
             (list tags)
           (user-error "Abort"))
       (list (magit-read-tag "Delete tag" t)))))
  (magit-run-git "tag" "-d" tags))

(defun magit-tag-prune (tags remote-tags remote)
  "Offer to delete tags missing locally from REMOTE, and vice versa."
  (interactive
   (let* ((remote (magit-read-remote "Prune tags using remote"))
          (tags   (magit-list-tags))
          (rtags  (prog2 (message "Determining remote tags...")
                      (magit-list-remote-tags remote)
                    (message "Determining remote tags...done")))
          (ltags  (-difference tags rtags))
          (rtags  (-difference rtags tags)))
     (unless (or ltags rtags)
       (message "Same tags exist locally and remotely"))
     (when ltags
       (unless (if (> (length ltags) 1)
                   (magit-confirm t "Delete %i tags from remote" ltags)
                 (magit-confirm t (format "Delete %s from remote" (car ltags))))
         (setq ltags nil)))
     (when rtags
       (unless (if (> (length rtags) 1)
                   (magit-confirm t "Delete %i tags locally" rtags)
                 (magit-confirm t (format "Delete %s locally" (car rtags))))
         (setq rtags nil)))
     (list ltags rtags remote)))
  (when tags
    (magit-run-git "tag" "-d" tags))
  (when remote-tags
    (magit-run-git-async "push" remote (--map (concat ":" it) remote-tags))))

;;;; Notes

(magit-define-popup magit-notes-popup
  "Popup console for notes commands."
  'magit-popups 'magit-popup-sequence-mode
  :man-page "git-tag"
  :switches '((?n "Dry run"          "--dry-run"))
  :options  '((?r "Manipulate ref"   "--ref="      magit-notes-popup-read-ref)
              (?s "Merge strategy"   "--strategy=" read-from-minibuffer))
  :actions  '((?T "Edit"             magit-notes-edit)
              (?r "Remove"           magit-notes-remove)
              (?m "Merge"            magit-notes-merge)
              (?p "Prune"            magit-notes-prune)
              (?s "Set ref"          magit-notes-set-ref)
              (?S "Set display refs" magit-notes-set-display-refs))
  :sequence-actions '((?c "Commit merge" magit-notes-merge-commit)
                      (?a "Abort merge"  magit-notes-merge-abort))
  :sequence-predicate 'magit-notes-merging-p
  :default-action 'magit-notes-edit)

(defun magit-notes-edit (commit &optional ref)
  (interactive (magit-notes-read-args "Edit notes"))
  (magit-server-visit-args 'commit t)
  (magit-run-git-with-editor "notes" (and ref (concat "--ref=" ref))
                             "edit" commit))

(defun magit-notes-remove (commit &optional ref)
  (interactive (magit-notes-read-args "Remove notes"))
  (magit-run-git-with-editor "notes" "remove" commit))

(defun magit-notes-merge (ref)
  (interactive (list (magit-read-string "Merge reference")))
  (magit-run-git-with-editor "notes" "merge" ref))

(defun magit-notes-merge-commit ()
  (interactive)
  (magit-run-git-with-editor "notes" "merge" "--commit"))

(defun magit-notes-merge-abort ()
  (interactive)
  (magit-run-git-with-editor "notes" "merge" "--abort"))

(defun magit-notes-prune (&optional dry-run)
  (interactive (list (and (member "--dry-run" magit-current-popup-args) t)))
  (when dry-run
    (magit-process))
  (magit-run-git-with-editor "notes" "prune" (and dry-run "--dry-run")))

(defun magit-notes-set-ref (ref &optional global)
  (interactive
   (list (magit-completing-read "Set notes ref"
                                (nconc (list "refs/" "refs/notes/")
                                       (magit-list-notes-refnames))
                                nil nil
                                (--when-let (magit-get "core.notesRef")
                                  (if (string-match "^refs/notes/\\(.+\\)" it)
                                      (match-string 1 it)
                                    it)))
         current-prefix-arg))
  (if ref
      (magit-run-git "config" (and global "--global") "core.notesRef"
                     (if (string-prefix-p "refs/" ref)
                         ref
                       (concat "refs/notes/" ref)))
    (magit-run-git "config" "--unset" "core.notesRef")))

(defun magit-notes-set-display-refs (refs &optional global)
  (interactive
   (list (magit-completing-read "Set additional notes ref(s)"
                                (nconc (list "refs/" "refs/notes/")
                                       (magit-list-notes-refnames))
                                nil nil
                                (mapconcat #'identity
                                           (magit-get-all "notes.displayRef")
                                           ":"))
         current-prefix-arg))
  (when (and refs (atom refs))
    (setq refs (split-string refs ":")))
  (when global
    (setq global "--global"))
  (magit-git-success "config" "--unset-all" global "notes.displayRef")
  (dolist (ref refs)
    (magit-call-git "config" "--add" global "notes.displayRef" ref))
  (magit-refresh))

(defun magit-notes-read-args (prompt)
 (list (magit-read-branch-or-commit prompt)
       (--when-let (--first (string-match "^--ref=\\(.+\\)" it)
                            magit-current-popup-args)
         (match-string 1 it))))

(defun magit-notes-popup-read-ref (prompt &optional initial-input)
  (magit-completing-read prompt (nconc (list "refs/" "refs/notes/")
                                       (magit-list-notes-refnames))
                         nil nil initial-input))

(defun magit-notes-merging-p ()
  (let ((dir (magit-git-dir "NOTES_MERGE_WORKTREE")))
    (and (file-directory-p dir)
         (directory-files dir nil "^[^.]"))))

;;;; Stash

(magit-define-popup magit-stash-popup
  "Popup console for stash commands."
  'magit-popups
  :man-page "git-stash"
  :switches '((?k "Don't stash index"       "--keep-index")
              (?i "Reinstate stashed index" "--index")
              (?u "Include untracked files" "--include-untracked")
              (?a "Include all files"       "--all"))
  :actions  '((?z "Save"           magit-stash)
              (?s "Snapshot"       magit-stash-snapshot)
              (?p "Pop"            magit-stash-pop)
              (?k "Drop"           magit-stash-drop)
              (?Z "Save index"     magit-stash-index)
              (?S "Snapshot index" magit-stash-index-snapshot)
              (?a "Apply"          magit-stash-apply)
              (?b "Branch"         magit-stash-branch)
              (?v "View"           magit-diff-stash))
  :default-arguments '("--index")
  :default-action 'magit-stash
  :max-action-columns 4)

;;;###autoload
(defun magit-stash (description &optional args)
  "Create new stash of working tree and staging area named DESCRIPTION.
Working tree and staging area revert to the current `HEAD'.
With prefix argument, changes in staging area are kept.
\n(git stash save [ARGS] DESCRIPTION)"
  (interactive (list (read-string "Stash message: ")
                     (magit-current-popup-args :not "--index")))
  (magit-run-git "stash" "save" args "--" description))

;;;###autoload
(defun magit-stash-snapshot (&optional args)
  "Create new stash of working tree and staging area; keep changes in place.
\n(git stash save [ARGS] \"Snapshot...\";
 git stash apply stash@{0})"
  (interactive (list (magit-current-popup-args :not "--index")))
  (magit-call-git "stash" "save" args (magit-rev-format "Snapshot: %h %s"))
  (magit-stash-apply "stash@{0}" "--index"))

(defun magit-stash-index (message &optional snapshot)
  "Create a new stash of the index only."
  (interactive (list (read-string "Stash message: ")))
  (magit-git-string "stash" "save" "--keep-index" (concat "(" message ")"))
  (let ((both (magit-rev-parse "refs/stash")))
    (message "Saved working directory and index state in %s" both)
    (magit-call-git "stash" "drop")
    (magit-call-git "stash" "save" message)
    (if snapshot
        (magit-run-git "stash" "pop" "--index" both)
      (with-temp-buffer
        (magit-git-insert "diff" (concat "stash@{0}.." both))
        (magit-run-git-with-input nil "apply"))
      (magit-refresh))))

(defun magit-stash-index-snapshot ()
  "Create a new stash of the index only; keep changes in place."
  (interactive)
  (magit-stash-index (magit-rev-format "Snapshot: %h %s") t))

(defun magit-stash-apply (stash &optional args)
  "Apply a stash on top of the current working tree state.
\n(git stash apply [ARGS] stash@{N})"
  (interactive (list (magit-read-stash "Apply stash" t)
                     (if magit-current-popup
                         (magit-current-popup-args :only "--index")
                       (--first (equal it "--index")
                                magit-stash-popup-defaults))))
  (if (or magit-current-popup (not (member "--index" args)))
      (magit-run-git "stash" "apply" args stash)
    (unless (magit-git-success "stash" "apply" args stash)
      (magit-run-git "stash" "apply" (remove "--index" args) stash))))

(defun magit-stash-pop (stash &optional args)
  "Apply a stash on top of working tree state and remove from stash list.
\n(git stash pop [ARGS] stash@{N})"
  (interactive (list (magit-read-stash "Pop stash" t)
                     (if magit-current-popup
                         (magit-current-popup-args :only "--index")
                       (--first (equal it "--index")
                                magit-stash-popup-defaults))))
  (if (or magit-current-popup (not (member "--index" args)))
      (magit-run-git "stash" "pop" args stash)
    (unless (magit-git-success "stash" "pop" args stash)
      (magit-run-git "stash" "pop" (remove "--index" args) stash))))

(defun magit-stash-drop (stash)
  "Remove a stash from the stash list.
When the region is active offer to drop all contained stashes.
\n(git stash drop stash@{N})"
  (interactive
   (if (use-region-p)
       (let ((stashes (magit-section-region-siblings 'magit-section-value)))
         (when (magit-confirm 'drop-stashes "Drop %i stashes" stashes)
           (deactivate-mark t)
           (list stashes)))
     (list (magit-read-stash "Drop stash"))))
  (if (listp stash)
      (mapc 'magit-stash-drop (nreverse stash))
    (magit-run-git "stash" "drop" stash)))

(defun magit-stash-branch (stash branchname)
  "Create and checkout a branch from STASH.
\n(git stash branch BRANCHNAME stash@{N})"
  (interactive (list (magit-read-stash  "Branch stash" t)
                     (magit-read-string "Branch name")))
  (magit-run-git "stash" "branch" branchname stash))

(defvar magit-stash-section-map
  (let ((map (make-sparse-keymap)))
    (define-key map "\r" 'magit-diff-stash)
    (define-key map "a"  'magit-stash-apply)
    (define-key map "A"  'magit-stash-pop)
    (define-key map "k"  'magit-stash-drop)
    map)
  "Keymap for `stash' sections.")

(magit-define-section-jumper stashes "Stashes")

(defun magit-insert-stashes ()
  (when (magit-rev-parse "--verify" "refs/stash")
    (magit-insert-section (stashes)
      (magit-insert-heading "Stashes:")
      (magit-git-wash (apply-partially 'magit-log-wash-log 'stash)
        "-c" "log.date=default" ; kludge for <1.7.10.3, see #1427
        "reflog" "--format=%gd %at %gs" "refs/stash"))))

;;;; Submodules

(magit-define-popup magit-submodule-popup
  "Popup console for submodule commands."
  'magit-popups
  :man-page "git-submodule"
  :actions  '((?a "Add"    magit-submodule-add)
              (?b "Setup"  magit-submodule-setup)
              (?i "Init"   magit-submodule-init)
              (?u "Update" magit-submodule-update)
              (?s "Sync"   magit-submodule-sync)))

;;;###autoload
(defun magit-submodule-add (url &optional path)
  "Add the repository at URL as a submodule.
Optional PATH is the path to the submodule relative to the root
of the superproject. If it is nil then the path is determined
based on URL."
  (interactive
   (let* ((default-directory (magit-toplevel))
          (path (read-file-name
                 "Add submodule: " nil nil nil
                 (magit-section-when [file untracked]
                   (directory-file-name (magit-section-value it))))))
     (when path
       (setq path (file-name-as-directory (expand-file-name path)))
       (when (member path (list "" default-directory))
         (setq path nil)))
     (list (magit-read-string
            "Remote url"
            (and path (magit-git-repo-p path t)
                 (let ((default-directory path))
                   (magit-get "remote"
                              (or (magit-get-current-remote) "origin")
                              "url"))))
           (and path (directory-file-name (file-relative-name path))))))
  (magit-run-git "submodule" "add" url path))

;;;###autoload
(defun magit-submodule-setup ()
  "Clone and register missing submodules and checkout appropriate commits."
  (interactive)
  (magit-submodule-update t))

;;;###autoload
(defun magit-submodule-init ()
  "Register submodules listed in .gitmodules into .git/config."
  (interactive)
  (let ((default-directory (magit-get-top-dir)))
    (magit-run-git-async "submodule" "init")))

;;;###autoload
(defun magit-submodule-update (&optional init)
  "Clone missing submodules and checkout appropriate commits.
With a prefix argument also register submodules in .git/config."
  (interactive "P")
  (let ((default-directory (magit-get-top-dir)))
    (magit-run-git-async "submodule" "update" (and init "--init"))))

;;;###autoload
(defun magit-submodule-sync ()
  "Update each submodule's remote URL according to .gitmodules."
  (interactive)
  (let ((default-directory (magit-get-top-dir)))
    (magit-run-git-async "submodule" "sync")))

;;;; Dispatch Popup

(magit-define-popup magit-dispatch-popup
  "Popup console for dispatching other popups."
  'magit-popups
  :actions '((?b "Branching"       magit-branch-popup)
             (?B "Bisecting"       magit-bisect-popup)
             (?c "Committing"      magit-commit-popup)
             (?d "Diffing"         magit-diff-popup)
             (?f "Fetching"        magit-fetch-popup)
             (?F "Pulling"         magit-pull-popup)
             (?g "Refresh Buffers" magit-refresh-all)
             (?l "Logging"         magit-log-popup)
             (?m "Merging"         magit-merge-popup)
             (?M "Remoting"        magit-remote-popup)
             (?P "Pushing"         magit-push-popup)
             (?o "Submoduling"     magit-submodule-popup)
             (?r "Rebasing"        magit-rebase-popup)
             (?s "Show Status"     magit-status)
             (?S "Stage all"       magit-stage-modified)
             (?t "Tagging"         magit-tag-popup)
             (?U "Reset Index"     magit-reset-index)
             (?v "Show Commit"     magit-show-commit)
             (?V "Show File"       magit-find-file)
             (?y "Show Refs"       magit-show-refs)
             (?Y "Cherry"          magit-cherry)
             (?z "Stashing"        magit-stash-popup)
             (?! "Running"         magit-run-popup)
             (?$ "Show Process"    magit-display-process)))

;;;; Git Popup

(defvar magit-git-command-history nil)

(magit-define-popup magit-run-popup
  "Popup console for running raw Git commands."
  'magit-popups
  :actions '((?! "Git Subcommand (from root)" magit-git-command-topdir)
             (?: "Git Subcommand (from pwd)" magit-git-command)
             (?g "Git Gui" magit-run-git-gui)
             (?k "Gitk" magit-run-gitk))
  :default-action 'magit-git-command)

;;;###autoload
(defun magit-git-command (args directory)
  "Execute a Git subcommand asynchronously, displaying the output.
With a prefix argument run Git in the root of the current
repository.  Non-interactively run Git in DIRECTORY with ARGS."
  (interactive (magit-git-command-read-args))
  (require 'eshell)
  (magit-mode-display-buffer (magit-process-buffer)
                             'magit-process-mode 'pop-to-buffer)
  (goto-char (point-max))
  (let ((default-directory directory))
    (magit-run-git-async
     (with-temp-buffer
       (insert args)
       (mapcar 'eval (eshell-parse-arguments (point-min)
                                             (point-max)))))))

(defun magit-git-command-topdir (args directory)
  "Execute a Git subcommand asynchronously, displaying the output.
Run Git in the root of the current repository.
\n(fn)" ; arguments are for internal use
  (interactive (magit-git-command-read-args t))
  (magit-git-command args directory))

(defun magit-git-command-read-args (&optional root)
  (let ((dir (if (or root current-prefix-arg)
                 (or (magit-get-top-dir)
                     (user-error "Not inside a Git repository"))
               default-directory)))
    (list (magit-read-string (format "Git subcommand (in %s)"
                                     (abbreviate-file-name dir))
                             nil 'magit-git-command-history)
          dir)))

;;;; Read Repository

(defun magit-read-top-dir (dir)
  "Ask the user for a Git repository."
  (if (and (not dir) magit-repository-directories)
      (let* ((repos (magit-list-repos-uniquify
                     (--map (cons (file-name-nondirectory it) it)
                            (magit-list-repos))))
             (reply (magit-completing-read "Git repository" repos)))
        (file-name-as-directory
         (or (cdr (assoc reply repos))
             (if (file-directory-p reply)
                 (expand-file-name reply)
               (user-error "Not a repository or a directory: %s" reply)))))
    (file-name-as-directory
     (read-directory-name "Git repository: "
                          (or (magit-get-top-dir) default-directory)))))

(defun magit-list-repos ()
  (--mapcat (magit-list-repos* it magit-repository-directories-depth)
            magit-repository-directories))

(defun magit-list-repos* (directory depth)
  (cond ((file-readable-p (expand-file-name ".git" directory))
         (list directory))
        ((and (> depth 0) (file-accessible-directory-p directory))
         (cl-loop for file in (directory-files directory t "^[^.]" t)
                  when (file-directory-p file)
                  append (magit-list-repos* file (1- depth))))))

(defun magit-list-repos-uniquify (alist)
  (let (result (dict (make-hash-table :test 'equal)))
    (dolist (a (delete-dups alist))
      (puthash (car a) (cons (cdr a) (gethash (car a) dict)) dict))
    (maphash
     (lambda (key value)
       (if (= (length value) 1)
           (push (cons key (car value)) result)
         (setq result
               (append result
                       (magit-list-repos-uniquify
                        (--map (cons (concat
                                      key "\\"
                                      (file-name-nondirectory
                                       (directory-file-name
                                        (substring it 0 (- (length key))))))
                                     it)
                               value))))))
     dict)
    result))

;;;; Various

;;;###autoload
(defun magit-format-patch (range)
  (interactive
   (let ((revs (magit-current-sections 'commit)))
     (setq revs (nreverse (mapcar 'magit-section-value revs)))
     (list (if (or current-prefix-arg (not revs))
               (magit-read-range-or-commit "Format range")
             (concat (car revs) "^.." (car (last revs)))))))
  (magit-run-git "format-patch" range))

(defun magit-copy-as-kill ()
  "Copy the thing at point into the kill ring."
  (interactive)
  (magit-section-when (branch commit mcommit file)
    (kill-new (message "%s" (magit-section-value it)))))

;;; magit.el ends soon

(defconst magit-font-lock-keywords
  (eval-when-compile
    `((,(concat "(\\(magit-define-section-jumper\\)\\_>"
                "[ \t'\(]*"
                "\\(\\(?:\\sw\\|\\s_\\)+\\)?")
       (1 font-lock-keyword-face)
       (2 font-lock-function-name-face nil t))
      (,(concat "(" (regexp-opt '("magit-insert-section"
                                  "magit-section-case"
                                  "magit-section-when"
                                  "magit-bind-match-strings"
                                  "magit-with-temp-index"
                                  "magit-with-blob") t)
                "\\_>")
       . 1))))

(font-lock-add-keywords 'emacs-lisp-mode magit-font-lock-keywords)

(defvar magit-version 'undefined
  "The version of Magit that you're using.
Use the function by the same name instead of this variable.")

(defun magit-version (&optional noerror)
  "The version of Magit that you're using.\n\n\(fn)"
  (interactive)
  (let ((toplib (or load-file-name buffer-file-name)))
    (unless (and toplib
                 (equal (file-name-nondirectory toplib) "magit.el"))
      (setq toplib (locate-library "magit.el")))
    (when toplib
      (let* ((dir (file-name-directory toplib))
             (static (expand-file-name "magit-version.el" dir))
             (gitdir (expand-file-name ".git" dir)))
        (cond ((file-exists-p gitdir)
               (setq magit-version
                     (let ((default-directory dir))
                       (magit-git-string "describe" "--tags" "--dirty")))
               (ignore-errors (delete-file static)))
              ((file-exists-p static)
               (load-file static))
              ((featurep 'package)
               (setq magit-version
                     (or (and (fboundp 'package-desc-vers) ; < 24.3.50
                              (package-version-join
                               (package-desc-vers
                                (cdr (assq 'magit package-alist)))))
                         (and (fboundp 'package-desc-version) ; >= 24.3.50
                              (package-version-join
                               (package-desc-version
                                (cadr (assq 'magit package-alist)))))))))))
    (if (stringp magit-version)
        (when (called-interactively-p 'any)
          (message "magit-%s" magit-version))
      (if noerror
          (progn (setq magit-version 'error)
                 (message "Cannot determine Magit's version"))
        (error "Cannot determine Magit's version")))
    magit-version))

(cl-eval-when (load eval) (magit-version t))

(define-obsolete-variable-alias 'magit-highlight-whitespace 'magit-diff-highlight-whitespace)
(define-obsolete-variable-alias 'magit-highlight-trailing-whitespace 'magit-diff-highlight-trailing)
(define-obsolete-variable-alias 'magit-highlight-indentation 'magit-diff-highlight-indentation)
(define-obsolete-variable-alias 'magit-mode-refresh-buffer-hook 'magit-refresh-buffer-hook)
(define-obsolete-variable-alias 'magit-revert-backup 'magit-apply-backup)
(define-obsolete-variable-alias 'magit-show-child-count 'magit-section-show-child-count)
(define-obsolete-variable-alias 'magit-repo-dirs 'magit-repository-directories)
(define-obsolete-variable-alias 'magit-repo-dirs-depth 'magit-repository-directories-depth)

(provide 'magit)

(require 'magit-blame)
(require 'magit-ediff)
(require 'magit-extras)
(require 'magit-wip)

;; Local Variables:
;; coding: utf-8
;; indent-tabs-mode: nil
;; End:
;;; magit.el ends here<|MERGE_RESOLUTION|>--- conflicted
+++ resolved
@@ -1008,7 +1008,6 @@
           (magit-status file (if other-window
                                  'pop-to-buffer
                                'switch-to-buffer))))
-<<<<<<< HEAD
     (let ((pos (magit-section-when hunk
                  (magit-hunk-file-position it)))
           (buffer (or (get-file-buffer file)
@@ -1039,555 +1038,6 @@
           (cl-incf goto-line))
         (forward-line))
       (cons goto-line (if (looking-at "-") 0 (max 0 (- column offset)))))))
-=======
-    (if other-window
-        (find-file-other-window file)
-      (find-file file))
-    (when line
-      (goto-char (point-min))
-      (forward-line (1- line))
-      (when (> column 0)
-        (move-to-column (1- column))))))
-
-(defun magit-hunk-item-target-line (hunk)
-  (save-excursion
-    (beginning-of-line)
-    (let ((line (line-number-at-pos)))
-      (goto-char (magit-section-beginning hunk))
-      (unless (looking-at "@@+ .* \\+\\([0-9]+\\)\\(,[0-9]+\\)? @@+")
-        (user-error "Hunk header not found"))
-      (let ((target (string-to-number (match-string 1))))
-        (forward-line)
-        (while (< (line-number-at-pos) line)
-          ;; XXX - deal with combined diffs
-          (unless (looking-at "-")
-            (setq target (+ target 1)))
-          (forward-line))
-        target))))
-
-;;;###autoload
-(defun magit-dired-jump (&optional other-window)
-  "Visit current item in dired.
-With a prefix argument, visit in other window."
-  (interactive "P")
-  (require 'dired-x)
-  (dired-jump other-window
-              (file-truename
-               (magit-section-action dired-jump (info parent-info)
-                 ([file untracked] info)
-                 ((diff diffstat) info)
-                 (hunk parent-info)
-                 (t default-directory)))))
-
-(defvar-local magit-file-log-file nil)
-(defvar-local magit-show-current-version nil)
-
-;;;###autoload
-(defun magit-show (rev file &optional switch-function)
-  "Display and select a buffer containing FILE as stored in REV.
-
-Insert the contents of FILE as stored in the revision REV into a
-buffer.  Then select the buffer using `pop-to-buffer' or with a
-prefix argument using `switch-to-buffer'.  Non-interactivity use
-SWITCH-FUNCTION to switch to the buffer, if that is nil simply
-return the buffer, without displaying it."
-  ;; REV may also be one of the symbols `index' or `working' but
-  ;; that is only intended for use by `magit-ediff'.
-  (interactive
-   (let (rev file section)
-     (magit-section-case (info parent)
-       (commit (setq file magit-file-log-file rev info))
-       (hunk   (setq section parent))
-       (diff   (setq section it)))
-     (if section
-         (setq rev  (car (magit-diff-range section))
-               file (magit-section-info section))
-       (unless rev
-         (setq rev (magit-get-current-branch))))
-     (setq rev  (magit-read-rev "Retrieve file from revision" rev)
-           file (cl-case rev
-                  (working (read-file-name "Find file: "))
-                  (index   (magit-read-file-from-rev "HEAD" file))
-                  (t       (magit-read-file-from-rev rev file))))
-     (list rev file (if current-prefix-arg
-                        'switch-to-buffer
-                      'pop-to-buffer))))
-  (let (buffer)
-    (if (eq rev 'working)
-        (setq buffer (find-file-noselect file))
-      (let ((name (format "%s.%s" file
-                          (if (symbolp rev)
-                              (format "@{%s}" rev)
-                            (replace-regexp-in-string "/" ":" rev)))))
-        (setq buffer (get-buffer name))
-        (when buffer
-          (with-current-buffer buffer
-            (if (and (equal file magit-file-name)
-                     (equal rev  magit-show-current-version))
-                (let ((inhibit-read-only t))
-                  (erase-buffer))
-              (setq buffer nil))))
-        (with-current-buffer
-            (or buffer (setq buffer (create-file-buffer name)))
-          (setq buffer-read-only t)
-          (with-silent-modifications
-            (if (eq rev 'index)
-                (let ((temp (car (split-string
-                                  (magit-git-string "checkout-index"
-                                                    "--temp" file)
-                                  "\t")))
-                      (inhibit-read-only t))
-                  (insert-file-contents temp nil nil nil t)
-                  (delete-file temp))
-              (magit-git-insert "cat-file" "-p" (concat rev ":" file))))
-          (let ((buffer-file-name (expand-file-name file (magit-get-top-dir))))
-            (normal-mode t))
-          (setq magit-file-name file)
-          (setq magit-show-current-version rev)
-          (goto-char (point-min)))))
-    (when switch-function
-      (with-current-buffer buffer
-        (funcall switch-function (current-buffer))))
-    buffer))
-
-;;;; Act
-;;;;; Merging
-
-;;;###autoload
-(defun magit-merge (revision &optional do-commit)
-  "Merge REVISION into the current 'HEAD', leaving changes uncommitted.
-With a prefix argument, skip editing the log message and commit.
-\('git merge [--no-commit] REVISION')."
-  (interactive (list (magit-read-rev "Merge"
-                                     (or (magit-guess-branch)
-                                         (magit-get-previous-branch)))
-                     current-prefix-arg))
-  (when (or (not (magit-anything-modified-p))
-            (not magit-merge-warn-dirty-worktree)
-            (yes-or-no-p
-             "Running merge in a dirty worktree could cause data loss.  Continue?"))
-    (magit-run-git "merge" revision magit-custom-options
-                   (unless do-commit "--no-commit"))
-    (when (file-exists-p ".git/MERGE_MSG")
-      (let ((magit-custom-options nil))
-        (magit-commit)))))
-
-;;;###autoload
-(defun magit-merge-abort ()
-  "Abort the current merge operation."
-  (interactive)
-  (if (file-exists-p (magit-git-dir "MERGE_HEAD"))
-      (when (yes-or-no-p "Abort merge? ")
-        (magit-run-git-async "merge" "--abort"))
-    (user-error "No merge in progress")))
-
-;;;;; Branching
-
-;;;###autoload
-(defun magit-checkout (revision)
-  "Switch 'HEAD' to REVISION and update working tree.
-Fails if working tree or staging area contain uncommitted changes.
-If REVISION is a remote branch, offer to create a local branch.
-\('git checkout [-b] REVISION')."
-  (interactive
-   (list (let ((current-branch (magit-get-current-branch))
-               (default (or (magit-guess-branch)
-                            (magit-get-previous-branch))))
-           (magit-read-rev (format "Switch from '%s' to" current-branch)
-                           (unless (string= current-branch default)
-                             default)
-                           current-branch))))
-  (magit-save-some-buffers)
-  (or (and (string-match "^\\(?:refs/\\)?remotes/\\([^/]+\\)/\\(.+\\)" revision)
-           (let ((remote (match-string 1 revision))
-                 (branch (match-string 2 revision)))
-             (and (yes-or-no-p (format "Create local branch for %s? " branch))
-                  (let ((local (read-string
-                                (format "Call local branch (%s): " branch)
-                                nil nil branch)))
-                    (if (magit-ref-exists-p (concat "refs/heads/" local))
-                        (user-error "'%s' already exists" local)
-                      (magit-run-git "checkout" "-b" local revision)
-                      t)))))
-      (magit-run-git "checkout" revision)))
-
-;;;###autoload
-(defun magit-create-branch (branch parent)
-  "Switch 'HEAD' to new BRANCH at revision PARENT and update working tree.
-Fails if working tree or staging area contain uncommitted changes.
-\('git checkout -b BRANCH REVISION')."
-  (interactive
-   (list (read-string "Create branch: ")
-         (magit-read-rev "Parent" (or (magit-guess-branch)
-                                      (magit-get-current-branch)))))
-  (cond ((run-hook-with-args-until-success
-          'magit-create-branch-hook branch parent))
-        ((and branch (not (string= branch "")))
-         (magit-save-some-buffers)
-         (magit-run-git "checkout" magit-custom-options
-                        "-b" branch parent))))
-
-;;;###autoload
-(defun magit-delete-branch (branch &optional force)
-  "Delete the BRANCH.
-If the branch is the current one, offers to switch to `master' first.
-With prefix, forces the removal even if it hasn't been merged.
-Works with local or remote branches.
-\('git branch [-d|-D] BRANCH' or 'git push <remote-part-of-BRANCH> :refs/heads/BRANCH')."
-  (interactive (list (magit-read-rev "Branch to delete"
-                                     (or (magit-guess-branch)
-                                         (magit-get-previous-branch)))
-                     current-prefix-arg))
-  (if (string-match "^\\(?:refs/\\)?remotes/\\([^/]+\\)/\\(.+\\)" branch)
-      (magit-run-git-async "push"
-                           (match-string 1 branch)
-                           (concat ":" (match-string 2 branch)))
-    (let* ((current (magit-get-current-branch))
-           (is-current (string= branch current))
-           (is-master (string= branch "master"))
-           (args (list "branch"
-                       (if force "-D" "-d")
-                       branch)))
-      (cond
-       ((and is-current is-master)
-        (message "Cannot delete master branch while it's checked out."))
-       (is-current
-        (if (and (magit-ref-exists-p "refs/heads/master")
-                 (y-or-n-p "Cannot delete current branch.  Switch to master first? "))
-            (progn
-              (magit-checkout "master")
-              (magit-run-git args))
-          (message "The current branch was not deleted.")))
-       (t
-        (magit-run-git args))))))
-
-;;;###autoload
-(defun magit-rename-branch (old new &optional force)
-  "Rename branch OLD to NEW.
-With prefix, forces the rename even if NEW already exists.
-\('git branch [-m|-M] OLD NEW')."
-  (interactive
-   (let* ((old (magit-read-rev-with-default "Old name"))
-          (new (read-string "New name: " old)))
-     (list old new current-prefix-arg)))
-  (if (or (null new) (string= new "")
-          (string= old new))
-      (message "Cannot rename branch \"%s\" to \"%s\"." old new)
-    (magit-run-git "branch" (if force "-M" "-m") old new)))
-
-(defun magit-guess-branch ()
-  "Return a branch name depending on the context of cursor.
-If no branch is found near the cursor return nil."
-  (magit-section-case (info parent-info)
-    (branch          info)
-    ([commit wazzup] parent-info)
-    ([commit       ] (magit-name-rev info))
-    ([       wazzup] info)))
-
-;;;;; Remoting
-
-;;;###autoload
-(defun magit-add-remote (remote url)
-  "Add the REMOTE and fetch it.
-\('git remote add REMOTE URL')."
-  (interactive (list (read-string "Remote name: ")
-                     (read-string "Remote url: ")))
-  (magit-run-git-async "remote" "add" "-f" remote url))
-
-;;;###autoload
-(defun magit-remove-remote (remote)
-  "Delete the REMOTE.
-\('git remote rm REMOTE')."
-  (interactive (list (magit-read-remote "Delete remote")))
-  (magit-run-git "remote" "rm" remote))
-
-;;;###autoload
-(defun magit-rename-remote (old new)
-  "Rename remote OLD to NEW.
-\('git remote rename OLD NEW')."
-  (interactive
-   (let* ((old (magit-read-remote "Old name"))
-          (new (read-string "New name: " old)))
-     (list old new)))
-  (if (or (null old) (string= old "")
-          (null new) (string= new "")
-          (string= old new))
-      (message "Cannot rename remote \"%s\" to \"%s\"." old new)
-    (magit-run-git "remote" "rename" old new)))
-
-(defun magit-guess-remote ()
-  (magit-section-case (info parent-info)
-    (remote info)
-    (branch parent-info)
-    (t      (if (string= info ".") info (magit-get-current-remote)))))
-
-;;;;; Rebase
-
-(defun magit-rebase-info ()
-  "Return a list indicating the state of an in-progress rebase.
-
-The returned list has the form (ONTO DONE TOTAL STOPPED AM).
-ONTO is the commit being rebased onto.
-DONE and TOTAL are integers with obvious meanings.
-STOPPED is the SHA-1 of the commit at which rebase stopped.
-AM is non-nil if the current rebase is actually a git-am.
-
-Return nil if there is no rebase in progress."
-  (let ((m (magit-git-dir "rebase-merge"))
-        (a (magit-git-dir "rebase-apply")))
-    (cond
-     ((file-directory-p m) ; interactive
-      (list
-       (magit-name-rev (magit-file-line  (expand-file-name "onto" m)))
-       (length         (magit-file-lines (expand-file-name "done" m)))
-       (cl-loop for line in (magit-file-lines
-                             (expand-file-name "git-rebase-todo.backup" m))
-                count (string-match "^[^#\n]" line))
-       (magit-file-line (expand-file-name "stopped-sha" m))
-       nil))
-
-     ((file-regular-p (expand-file-name "onto" a)) ; non-interactive
-      (list
-       (magit-name-rev       (magit-file-line (expand-file-name "onto" a)))
-       (1- (string-to-number (magit-file-line (expand-file-name "next" a))))
-       (string-to-number     (magit-file-line (expand-file-name "last" a)))
-       (let ((patch-header (magit-file-line
-                            (car (directory-files a t "^[0-9]\\{4\\}$")))))
-         (when (string-match "^From \\([a-z0-9]\\{40\\}\\) " patch-header)
-           (match-string 1 patch-header)))
-       nil))
-
-     ((file-regular-p (expand-file-name "applying" a)) ; am
-      (list
-       (magit-name-rev       "HEAD")
-       (1- (string-to-number (magit-file-line (expand-file-name "next" a))))
-       (string-to-number     (magit-file-line (expand-file-name "last" a)))
-       (let ((patch-header (magit-file-line
-                            (car (directory-files a t "^[0-9]\\{4\\}$")))))
-         (when (string-match "^From \\([a-z0-9]\\{40\\}\\) " patch-header)
-           (match-string 1 patch-header)))
-       t)))))
-
-(defun magit-rebase-step ()
-  "Initiate or continue a rebase."
-  (interactive)
-  (let ((rebase (magit-rebase-info)))
-    (if rebase
-        (let ((cursor-in-echo-area t)
-              (message-log-max nil)
-              (am (nth 4 rebase)))
-          (message "%s in progress. [A]bort, [S]kip, or [C]ontinue? "
-                   (if am "Apply mailbox" "Rebase"))
-          (cl-case (read-event)
-            ((?A ?a) (magit-run-git-async (if am "am" "rebase") "--abort"))
-            ((?S ?s) (magit-run-git-async (if am "am" "rebase") "--skip"))
-            ((?C ?c) (magit-with-emacsclient magit-server-window-for-commit
-                       (magit-run-git-async (if am "am" "rebase") "--continue")))))
-      (let* ((branch (magit-get-current-branch))
-             (rev (magit-read-rev
-                   "Rebase to"
-                   (magit-get-tracked-branch branch)
-                   branch)))
-        (magit-run-git "rebase" rev)))))
-
-;;;###autoload
-(defun magit-interactive-rebase (commit)
-  "Start a git rebase -i session, old school-style."
-  (interactive (let ((commit (magit-section-case (info) (commit info))))
-                 (list (if commit
-                           (concat commit "^")
-                         (magit-read-rev "Interactively rebase to"
-                                         (magit-guess-branch))))))
-  (magit-assert-emacsclient "rebase interactively")
-  (magit-with-emacsclient magit-server-window-for-rebase
-    (magit-run-git-async "rebase" "-i" commit)))
-
-;;;;; AM
-
-(defun magit-apply-mailbox (&optional file-or-dir)
-  "Apply a series of patches from a mailbox."
-  (interactive "fmbox or Maildir file or directory: ")
-  (magit-with-emacsclient magit-server-window-for-rebase
-    (magit-run-git-async "am" file-or-dir)))
-
-;;;;; Reset
-
-;;;###autoload
-(defun magit-reset-head (revision &optional hard)
-  "Switch 'HEAD' to REVISION, keeping prior working tree and staging area.
-Any differences from REVISION become new changes to be committed.
-With prefix argument, all uncommitted changes in working tree
-and staging area are lost.
-\('git reset [--soft|--hard] REVISION')."
-  (interactive (list (magit-read-rev (format "%s head to"
-                                             (if current-prefix-arg
-                                                 "Hard reset"
-                                               "Reset"))
-                                     (or (magit-guess-branch) "HEAD"))
-                     current-prefix-arg))
-  (magit-run-git "reset" (if hard "--hard" "--soft") revision "--"))
-
-;;;###autoload
-(defun magit-reset-head-hard (revision)
-  "Switch 'HEAD' to REVISION, losing all changes.
-Uncomitted changes in both working tree and staging area are lost.
-\('git reset --hard REVISION')."
-  (interactive (list (magit-read-rev (format "Hard reset head to")
-                                     (or (magit-guess-branch) "HEAD"))))
-  (magit-reset-head revision t))
-
-;;;###autoload
-(defun magit-reset-working-tree (&optional arg)
-  "Revert working tree and clear changes from staging area.
-\('git reset --hard HEAD').
-
-With a prefix arg, also remove untracked files.
-With two prefix args, remove ignored files as well."
-  (interactive "p")
-  (let ((include-untracked (>= arg 4))
-        (include-ignored (>= arg 16)))
-    (when (yes-or-no-p (format "Discard all uncommitted changes%s%s? "
-                               (if include-untracked
-                                   ", untracked files"
-                                 "")
-                               (if include-ignored
-                                   ", ignored files"
-                                 "")))
-      (magit-reset-head-hard "HEAD")
-      (when include-untracked
-        (magit-run-git "clean" "-fd" (if include-ignored "-x" ""))))))
-
-;;;;; Rewriting
-
-(defun magit-read-rewrite-info ()
-  (when (file-exists-p (magit-git-dir "magit-rewrite-info"))
-    (with-temp-buffer
-      (insert-file-contents (magit-git-dir "magit-rewrite-info"))
-      (goto-char (point-min))
-      (read (current-buffer)))))
-
-(defun magit-write-rewrite-info (info)
-  (with-temp-file (magit-git-dir "magit-rewrite-info")
-    (prin1 info (current-buffer))
-    (princ "\n" (current-buffer))))
-
-(defun magit-rewrite-set-commit-property (commit prop value)
-  (let* ((info (magit-read-rewrite-info))
-         (pending (cdr (assq 'pending info)))
-         (p (assoc commit pending)))
-    (when p
-      (setf (cdr p) (plist-put (cdr p) prop value))
-      (magit-write-rewrite-info info)
-      (magit-refresh))
-    t))
-
-(add-hook 'magit-apply-hook 'magit-rewrite-apply)
-(put  'magit-rewrite-apply 'magit-section-action-context [commit pending])
-(defun magit-rewrite-apply (commit)
-  (magit-apply-commit commit)
-  (magit-rewrite-set-commit-property commit 'used t))
-
-(add-hook 'magit-cherry-pick-hook 'magit-rewrite-pick)
-(put  'magit-rewrite-pick 'magit-section-action-context [commit pending])
-(defun magit-rewrite-pick (commit)
-  (magit-cherry-pick-commit commit)
-  (magit-rewrite-set-commit-property commit 'used t))
-
-(add-hook 'magit-revert-hook 'magit-rewrite-revert)
-(put  'magit-rewrite-revert 'magit-section-action-context [commit pending])
-(defun magit-rewrite-revert (commit)
-  (when (or (not magit-revert-item-confirm)
-            (yes-or-no-p "Revert this commit? "))
-    (magit-revert-commit commit)
-    (magit-rewrite-set-commit-property commit 'used nil)))
-
-(defun magit-rewrite-set-used ()
-  (interactive)
-  (magit-section-case (info)
-    ([commit pending]
-     (magit-rewrite-set-commit-property info 'used t)
-     (magit-refresh))))
-
-(defun magit-rewrite-set-unused ()
-  (interactive)
-  (magit-section-case (info)
-    ([commit pending]
-     (magit-rewrite-set-commit-property info 'used nil)
-     (magit-refresh))))
-
-(defun magit-rewrite-start (from &optional onto)
-  (interactive (list (magit-read-rev-with-default "Rewrite from")))
-  (when (magit-anything-modified-p)
-    (user-error "You have uncommitted changes"))
-  (or (not (magit-read-rewrite-info))
-      (user-error "Rewrite in progress"))
-  (let* ((orig (magit-rev-parse "HEAD"))
-         (base (if (or (eq magit-rewrite-inclusive t)
-                       (and (eq magit-rewrite-inclusive 'ask)
-                            (y-or-n-p "Include selected revision in rewrite? ")))
-                   (or (car (magit-commit-parents from))
-                       (user-error "Can't rewrite a parentless commit"))
-                 from))
-         (pending (magit-git-lines "rev-list" (concat base ".."))))
-    (magit-write-rewrite-info `((orig ,orig)
-                                (pending ,@(mapcar #'list pending))))
-    (magit-run-git "reset" "--hard" base "--")))
-
-(defun magit-rewrite-stop (&optional noconfirm)
-  (interactive)
-  (let* ((info (magit-read-rewrite-info)))
-    (or info
-        (user-error "No rewrite in progress"))
-    (when (or noconfirm
-              (yes-or-no-p "Stop rewrite? "))
-      (magit-write-rewrite-info nil)
-      (magit-refresh))))
-
-(defun magit-rewrite-abort ()
-  (interactive)
-  (let* ((info (magit-read-rewrite-info))
-         (orig (cadr (assq 'orig info))))
-    (or info
-        (user-error "No rewrite in progress"))
-    (when (magit-anything-modified-p)
-      (user-error "You have uncommitted changes"))
-    (when (yes-or-no-p "Abort rewrite? ")
-      (magit-write-rewrite-info nil)
-      (magit-run-git "reset" "--hard" orig "--"))))
-
-(defun magit-rewrite-finish ()
-  (interactive)
-  (magit-rewrite-finish-step)
-  (magit-refresh))
-
-(defun magit-rewrite-finish-step ()
-  (let ((info (magit-read-rewrite-info)))
-    (or info
-        (user-error "No rewrite in progress"))
-    (let* ((pending (cdr (assq 'pending info)))
-           (first-unused
-            (let ((rpend (reverse pending)))
-              (while (and rpend (plist-get (cdr (car rpend)) 'used))
-                (setq rpend (cdr rpend)))
-              (car rpend)))
-           (commit (car first-unused)))
-      (cond ((not first-unused)
-             (magit-rewrite-stop t))
-            ((magit-git-success "cherry-pick" commit)
-             (magit-rewrite-set-commit-property commit 'used t)
-             (magit-rewrite-finish-step))
-            (t
-             (magit-refresh)
-             (error "Could not apply %s" commit))))))
-
-(defun magit-rewrite-diff-pending ()
-  (interactive)
-  (let* ((info (magit-read-rewrite-info))
-         (orig (cadr (assq 'orig info))))
-    (if orig
-        (magit-diff orig nil "-R")
-      (user-error "No rewrite in progress"))))
->>>>>>> bf9a86c6
 
 ;;;###autoload
 (defun magit-dired-jump (&optional other-window)
@@ -2145,7 +1595,8 @@
                              (concat ":" (match-string 2 ref)))
       (cl-case (when (equal ref (magit-ref-fullname (magit-get-current-branch)))
                  (let ((msg (format "Branch %s is checked out.  " branch)))
-                   (if (equal ref "refs/heads/master")
+                   (if (or (equal ref "refs/heads/master")
+                           (not (magit-ref-exists-p "refs/heads/master")))
                        (magit-read-char-case msg nil
                          (?d "[d]etach HEAD & delete" 'detach)
                          (?a "[a]bort"                'abort))
